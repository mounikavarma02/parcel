// @flow strict-local

import type {
  Asset,
  Bundle,
  BundleGroup,
  MutableBundleGraph,
  PluginOptions,
} from '@parcel/types';
import type {SchemaEntity} from '@parcel/utils';

import invariant from 'assert';
import {Bundler} from '@parcel/plugin';
import {loadConfig, md5FromString, validateSchema} from '@parcel/utils';
import nullthrows from 'nullthrows';
import path from 'path';
import {encodeJSONKeyComponent} from '@parcel/diagnostic';

// Default options by http version.
const HTTP_OPTIONS = {
  '1': {
    minBundles: 1,
    minBundleSize: 30000,
    maxParallelRequests: 6,
  },
  '2': {
    minBundles: 1,
    minBundleSize: 20000,
    maxParallelRequests: 25,
  },
};

export default (new Bundler({
  // RULES:
  // 1. If dep.isAsync or dep.isEntry, start a new bundle group.
  // 2. If an asset is a different type than the current bundle, make a parallel bundle in the same bundle group.
  // 3. If an asset is already in a parent bundle in the same entry point, exclude from child bundles.
  // 4. If an asset is only in separate isolated entry points (e.g. workers, different HTML pages), duplicate it.

  loadConfig({options}) {
    return loadBundlerConfig(options);
  },

  bundle({bundleGraph, config}) {
    let bundleRoots: Map<Bundle, Array<Asset>> = new Map();
    let bundlesByEntryAsset: Map<Asset, Bundle> = new Map();

    // Step 1: create bundles for each of the explicit code split points.
    bundleGraph.traverse({
      enter: (node, context, actions) => {
        if (node.type !== 'dependency') {
          return {
            ...context,
            bundleGroup: context?.bundleGroup,
            bundleByType: context?.bundleByType,
            parentNode: node,
            parentBundle:
              bundlesByEntryAsset.get(node.value) ?? context?.parentBundle,
          };
        }

        let dependency = node.value;
        if (bundleGraph.isDependencySkipped(dependency)) {
          actions.skipChildren();
          return;
        }

        let assets = bundleGraph.getDependencyAssets(dependency);
        let resolution = bundleGraph.getDependencyResolution(dependency);
        // Create a new bundle for entries, async deps, isolated assets, and inline assets.
        if (
          (dependency.isEntry && resolution) ||
          (dependency.isAsync && resolution) ||
          (dependency.isIsolated && resolution) ||
          resolution?.isIsolated ||
          resolution?.isInline
        ) {
          let bundleGroup = context?.bundleGroup;
          let bundleByType: Map<string, Bundle> =
            context?.bundleByType ?? new Map();

          // Only create a new bundle group for entries, async dependencies, and isolated assets.
          // Otherwise, the bundle is loaded together with the parent bundle.
          if (
            !bundleGroup ||
            dependency.isEntry ||
            dependency.isAsync ||
            resolution.isIsolated
          ) {
            bundleGroup = bundleGraph.createBundleGroup(
              dependency,
              nullthrows(dependency.target ?? context?.bundleGroup?.target),
            );

            bundleByType = new Map();
          }

          for (let asset of assets) {
            let bundle = bundleGraph.createBundle({
              entryAsset: asset,
              isEntry: asset.isInline ? false : Boolean(dependency.isEntry),
              isInline: asset.isInline,
              target: bundleGroup.target,
            });
            bundleByType.set(bundle.type, bundle);
            bundlesByEntryAsset.set(asset, bundle);
            bundleGraph.addBundleToBundleGroup(bundle, bundleGroup);

            // The bundle may have already been created, and the graph gave us back the original one...
            if (!bundleRoots.has(bundle)) {
              bundleRoots.set(bundle, [asset]);
            }

            // If the bundle is in the same bundle group as the parent, create an asset reference
            // between the dependency, the asset, and the target bundle.
            if (bundleGroup === context?.bundleGroup) {
              bundleGraph.createAssetReference(dependency, asset, bundle);
            }
          }

          return {
            bundleGroup,
            bundleByType,
            parentNode: node,
            parentBundle: context?.parentBundle,
          };
        }

        invariant(context != null);
        invariant(context.parentNode.type === 'asset');
        invariant(context.parentBundle != null);
        let parentAsset = context.parentNode.value;
        let parentBundle = context.parentBundle;
        let bundleGroup = nullthrows(context.bundleGroup);
        let bundleByType = nullthrows(context.bundleByType);

        for (let asset of assets) {
          if (parentAsset.type === asset.type) {
            continue;
          }

          let existingBundle = bundleByType.get(asset.type);
          if (existingBundle) {
            // If a bundle of this type has already been created in this group,
            // merge this subgraph into it.
            nullthrows(bundleRoots.get(existingBundle)).push(asset);
            bundlesByEntryAsset.set(asset, existingBundle);
            bundleGraph.createAssetReference(dependency, asset, existingBundle);
          } else {
            let bundle = bundleGraph.createBundle({
              uniqueKey: asset.id,
              env: asset.env,
              type: asset.type,
              target: bundleGroup.target,
              isEntry:
                asset.isInline || dependency.isEntry === false
                  ? false
                  : parentBundle.isEntry,
              isInline: asset.isInline,
              isSplittable: asset.isSplittable ?? true,
              pipeline: asset.pipeline,
            });
            bundleByType.set(bundle.type, bundle);
            bundlesByEntryAsset.set(asset, bundle);
            bundleGraph.createAssetReference(dependency, asset, bundle);

            // The bundle may have already been created, and the graph gave us back the original one...
            if (!bundleRoots.has(bundle)) {
              bundleRoots.set(bundle, [asset]);
            }
          }
        }

        return {
          ...context,
          parentNode: node,
        };
      },
    });

    for (let [bundle, rootAssets] of bundleRoots) {
      for (let asset of rootAssets) {
        bundleGraph.addEntryToBundle(asset, bundle);
      }
    }
    invariant(config != null);

    // Step 2: Remove asset graphs that begin with entries to other bundles.
    bundleGraph.traverseBundles(bundle => {
<<<<<<< HEAD
      // ATLASSIAN: Don't share across workers for now as worker-specific code is added
=======
>>>>>>> 2e760d23
      if (bundle.isInline || !bundle.isSplittable || bundle.env.isIsolated()) {
        return;
      }

      // Skip bundles where the entry is reachable in a parent bundle. This can occur when both synchronously and
      // asynchronously importing an asset from a bundle. This asset will later be internalized into the parent.
      let entries = bundle.getEntryAssets();
      let mainEntry = entries[0];
      if (
        mainEntry == null ||
        entries.length !== 1 ||
        bundleGraph.isAssetReachableFromBundle(mainEntry, bundle)
      ) {
        return;
      }

      let candidates = bundleGraph.findBundlesWithAsset(mainEntry).filter(
        containingBundle =>
          containingBundle.id !== bundle.id &&
          // Don't add to BundleGroups for entry bundles, as that would require
          // another entry bundle depending on these conditions, making it difficult
          // to predict and reference.
          !containingBundle.isEntry &&
          !containingBundle.isInline &&
          containingBundle.isSplittable &&
          // ATLASSIAN: Don't share across workers for now as worker-specific code is added
          !containingBundle.env.isIsolated(),
      );

      for (let candidate of candidates) {
        let bundleGroups = bundleGraph.getBundleGroupsContainingBundle(
          candidate,
        );
        if (
          Array.from(bundleGroups).every(
            group =>
              bundleGraph
                .getBundlesInBundleGroup(group)
                .filter(b => !b.isInline).length < config.maxParallelRequests,
          )
        ) {
          bundleGraph.createBundleReference(candidate, bundle);
          bundleGraph.removeAssetGraphFromBundle(mainEntry, candidate);
        }
      }
    });

    // Step 3: Remove assets that are duplicated in a parent bundle.
    deduplicate(bundleGraph);

    // Step 4: Mark async dependencies on assets that are already available in
    // the bundle as internally resolvable. This removes the dependency between
    // the bundle and the bundle group providing that asset. If all connections
    // to that bundle group are removed, remove that bundle group.
    let asyncBundleGroups: Set<BundleGroup> = new Set();
    bundleGraph.traverse((node, _, actions) => {
      if (
        node.type !== 'dependency' ||
        node.value.isEntry ||
        !node.value.isAsync
      ) {
        return;
      }

      if (bundleGraph.isDependencySkipped(node.value)) {
        actions.skipChildren();
        return;
      }

      let dependency = node.value;
      if (dependency.isURL) {
        // Don't internalize dependencies on URLs, e.g. `new Worker('foo.js')`
        return;
      }

      let resolution = bundleGraph.getDependencyResolution(dependency);
      if (resolution == null) {
        return;
      }

      let externalResolution = bundleGraph.resolveAsyncDependency(dependency);
      if (externalResolution?.type === 'bundle_group') {
        asyncBundleGroups.add(externalResolution.value);
      }

      for (let bundle of bundleGraph.findBundlesWithDependency(dependency)) {
        if (
          bundle.hasAsset(resolution) ||
          bundleGraph.isAssetReachableFromBundle(resolution, bundle)
        ) {
          bundleGraph.internalizeAsyncDependency(bundle, dependency);
        }
      }
    });

    // Remove any bundle groups that no longer have any parent bundles.
    for (let bundleGroup of asyncBundleGroups) {
      if (bundleGraph.getParentBundlesOfBundleGroup(bundleGroup).length === 0) {
        bundleGraph.removeBundleGroup(bundleGroup);
      }
    }
  },
  optimize({bundleGraph, config}) {
    invariant(config != null);

    // Step 5: Find duplicated assets in different bundle groups, and separate them into their own parallel bundles.
    // If multiple assets are always seen together in the same bundles, combine them together.
    // If the sub-graph from an asset is >= 30kb, and the number of parallel requests in the bundle group is < 5, create a new bundle containing the sub-graph.
    let candidateBundles: Map<
      string,
      {|
        assets: Array<Asset>,
        sourceBundles: Set<Bundle>,
        size: number,
      |},
    > = new Map();

    bundleGraph.traverseContents((node, ctx, actions) => {
      if (node.type !== 'asset') {
        return;
      }

      let asset = node.value;
      let containingBundles = bundleGraph
        .findBundlesWithAsset(asset)
        // Don't create shared bundles from entry bundles, as that would require
        // another entry bundle depending on these conditions, making it difficult
        // to predict and reference.
        .filter(b => {
          let entries = b.getEntryAssets();

          return (
            !b.isEntry &&
            b.isSplittable &&
            entries.every(entry => entry.id !== asset.id) &&
            // ATLASSIAN: Don't share across workers for now as worker-specific code is added
            !b.env.isIsolated()
          );
        });

      if (containingBundles.length > config.minBundles) {
        let id = containingBundles
          .map(b => b.id)
          .sort()
          .join(':');

        let candidate = candidateBundles.get(id);
        if (candidate) {
          candidate.assets.push(asset);
          for (let bundle of containingBundles) {
            candidate.sourceBundles.add(bundle);
          }
          candidate.size += bundleGraph.getTotalSize(asset);
        } else {
          candidateBundles.set(id, {
            assets: [asset],
            sourceBundles: new Set(containingBundles),
            size: bundleGraph.getTotalSize(asset),
          });
        }

        // Skip children from consideration since we added a parent already.
        actions.skipChildren();
      }
    });

    // Sort candidates by size (consider larger bundles first), and ensure they meet the size threshold
    let sortedCandidates: Array<{|
      assets: Array<Asset>,
      sourceBundles: Set<Bundle>,
      size: number,
    |}> = Array.from(candidateBundles.values())
      .filter(bundle => bundle.size >= config.minBundleSize)
      .sort((a, b) => b.size - a.size);

    for (let {assets, sourceBundles} of sortedCandidates) {
      // Find all bundle groups connected to the original bundles
      let bundleGroups = new Set();

      for (let bundle of sourceBundles) {
        for (let bundleGroup of bundleGraph.getBundleGroupsContainingBundle(
          bundle,
        )) {
          bundleGroups.add(bundleGroup);
        }
      }

      // If all bundle groups have already met the max parallel request limit, then they cannot be split.
      if (
        Array.from(bundleGroups).every(
          group =>
            bundleGraph.getBundlesInBundleGroup(group).filter(b => !b.isInline)
              .length >= config.maxParallelRequests,
        )
      ) {
        continue;
      }

      let [firstBundle] = [...sourceBundles];
      let sharedBundle = bundleGraph.createBundle({
        uniqueKey: md5FromString([...sourceBundles].map(b => b.id).join(':')),
        // Allow this bundle to be deduplicated. It shouldn't be further split.
        // TODO: Reconsider bundle/asset flags.
        isSplittable: true,
        env: firstBundle.env,
        target: firstBundle.target,
        type: firstBundle.type,
      });

      // Remove all of the root assets from each of the original bundles
      // and reference the new shared bundle.
      for (let asset of assets) {
        bundleGraph.addAssetGraphToBundle(asset, sharedBundle);

        for (let bundle of sourceBundles) {
          // Remove the asset graph from the bundle if all bundle groups are
          // within the parallel request limit and will include the shared bundle.
          let bundleGroups = bundleGraph.getBundleGroupsContainingBundle(
            bundle,
          );
          if (
            bundleGroups.every(
              bundleGroup =>
                bundleGraph
                  .getBundlesInBundleGroup(bundleGroup)
                  .filter(b => !b.isInline).length < config.maxParallelRequests,
            )
          ) {
            bundleGraph.createBundleReference(bundle, sharedBundle);
            bundleGraph.removeAssetGraphFromBundle(asset, bundle);
          }
        }
      }
    }

    // Remove assets that are duplicated between shared bundles.
    deduplicate(bundleGraph);
  },
}): Bundler);

function deduplicate(bundleGraph: MutableBundleGraph) {
  bundleGraph.traverse(node => {
    if (node.type === 'asset') {
      let asset = node.value;
      // Search in reverse order, so bundles that are loaded keep the duplicated asset, not later ones.
      // This ensures that the earlier bundle is able to execute before the later one.
      let bundles = bundleGraph.findBundlesWithAsset(asset).reverse();
      for (let bundle of bundles) {
        if (
          bundle.hasAsset(asset) &&
          bundleGraph.isAssetReachableFromBundle(asset, bundle)
        ) {
          bundleGraph.removeAssetGraphFromBundle(asset, bundle);
        }
      }
    }
  });
}

const CONFIG_SCHEMA: SchemaEntity = {
  type: 'object',
  properties: {
    http: {
      type: 'number',
      enum: Object.keys(HTTP_OPTIONS).map(k => Number(k)),
    },
    minBundles: {
      type: 'number',
    },
    minBundleSize: {
      type: 'number',
    },
    maxParallelRequests: {
      type: 'number',
    },
  },
  additionalProperties: false,
};

async function loadBundlerConfig(options: PluginOptions) {
  let result = await loadConfig(
    options.inputFS,
    path.join(options.projectRoot, 'index'),
    ['package.json'],
  );

  let config = result?.config['@parcel/bundler-default'];
  if (!config) {
    return {
      config: HTTP_OPTIONS['2'],
      files: result?.files ?? [],
    };
  }

  invariant(result != null);

  validateSchema.diagnostic(
    CONFIG_SCHEMA,
    {
      data: config,
      source: await options.inputFS.readFile(result.files[0].filePath, 'utf8'),
      filePath: result.files[0].filePath,
      prependKey: `/${encodeJSONKeyComponent('@parcel/bundler-default')}`,
    },
    '@parcel/bundler-default',
    'Invalid config for @parcel/bundler-default',
  );

  let http = config.http ?? 2;
  let defaults = HTTP_OPTIONS[http];

  return {
    config: {
      minBundles: config.minBundles ?? defaults.minBundles,
      minBundleSize: config.minBundleSize ?? defaults.minBundleSize,
      maxParallelRequests:
        config.maxParallelRequests ?? defaults.maxParallelRequests,
    },
    files: result.files,
  };
}<|MERGE_RESOLUTION|>--- conflicted
+++ resolved
@@ -187,10 +187,7 @@
 
     // Step 2: Remove asset graphs that begin with entries to other bundles.
     bundleGraph.traverseBundles(bundle => {
-<<<<<<< HEAD
       // ATLASSIAN: Don't share across workers for now as worker-specific code is added
-=======
->>>>>>> 2e760d23
       if (bundle.isInline || !bundle.isSplittable || bundle.env.isIsolated()) {
         return;
       }
