// @flow strict-local

import type {
  Asset,
  Bundle,
  BundleGroup,
  Config,
  MutableBundleGraph,
  PluginOptions,
} from '@parcel/types';
import type {SchemaEntity} from '@parcel/utils';

import invariant from 'assert';
import {Bundler} from '@parcel/plugin';
import {validateSchema} from '@parcel/utils';
import {hashString} from '@parcel/hash';
import nullthrows from 'nullthrows';
import {encodeJSONKeyComponent} from '@parcel/diagnostic';

type BundlerConfig = {|
  http?: number,
  minBundles?: number,
  minBundleSize?: number,
  maxParallelRequests?: number,
|};

// Default options by http version.
const HTTP_OPTIONS = {
  '1': {
    minBundles: 1,
    minBundleSize: 30000,
    maxParallelRequests: 6,
  },
  '2': {
    minBundles: 1,
    minBundleSize: 20000,
    maxParallelRequests: 25,
  },
};

let skipOptimize = false;

export default (new Bundler({
  // RULES:
  // 1. If dep.isAsync or dep.isEntry, start a new bundle group.
  // 2. If an asset is a different type than the current bundle, make a parallel bundle in the same bundle group.
  // 3. If an asset is already in a parent bundle in the same entry point, exclude from child bundles.
  // 4. If an asset is only in separate isolated entry points (e.g. workers, different HTML pages), duplicate it.

  loadConfig({config, options}) {
    return loadBundlerConfig(config, options);
  },

  bundle({bundleGraph, config}) {
    let bundleRoots: Map<Bundle, Array<Asset>> = new Map();
    let bundlesByEntryAsset: Map<Asset, Bundle> = new Map();

    // Step 1: create bundles for each of the explicit code split points.
    bundleGraph.traverse({
      enter: (node, context, actions) => {
        if (node.type !== 'dependency') {
          return {
            ...context,
            bundleGroup: context?.bundleGroup,
            bundleByType: context?.bundleByType,
            parentNode: node,
            parentBundle:
              bundlesByEntryAsset.get(node.value) ?? context?.parentBundle,
          };
        }

        let dependency = node.value;
        if (bundleGraph.isDependencySkipped(dependency)) {
          actions.skipChildren();
          return;
        }

        let assets = bundleGraph.getDependencyAssets(dependency);
        let resolution = bundleGraph.getDependencyResolution(dependency);
        let bundleGroup = context?.bundleGroup;
        // Create a new bundle for entries, lazy/parallel dependencies, isolated/inline assets.
        if (
          resolution &&
          (!bundleGroup ||
            dependency.priority === 'lazy' ||
            dependency.priority === 'parallel' ||
            resolution.bundleBehavior === 'isolated' ||
            resolution.bundleBehavior === 'inline')
        ) {
          let bundleByType: Map<string, Bundle> =
            context?.bundleByType ?? new Map();

          // Only create a new bundle group for entries, lazy dependencies, and isolated assets.
          // Otherwise, the bundle is loaded together with the parent bundle.
          if (
            !bundleGroup ||
            dependency.priority === 'lazy' ||
            resolution.bundleBehavior === 'isolated'
          ) {
            bundleGroup = bundleGraph.createBundleGroup(
              dependency,
              nullthrows(dependency.target ?? context?.bundleGroup?.target),
            );

            bundleByType = new Map();
          }

          for (let asset of assets) {
            let bundle = bundleGraph.createBundle({
              entryAsset: asset,
              needsStableName:
                dependency.bundleBehavior === 'inline' ||
                asset.bundleBehavior === 'inline'
                  ? false
                  : dependency.isEntry || dependency.needsStableName,
              bundleBehavior: dependency.bundleBehavior ?? asset.bundleBehavior,
              target: bundleGroup.target,
            });
            bundleByType.set(bundle.type, bundle);
            bundlesByEntryAsset.set(asset, bundle);
            bundleGraph.addBundleToBundleGroup(bundle, bundleGroup);

            // The bundle may have already been created, and the graph gave us back the original one...
            if (!bundleRoots.has(bundle)) {
              bundleRoots.set(bundle, [asset]);
            }

            // If the bundle is in the same bundle group as the parent, create an asset reference
            // between the dependency, the asset, and the target bundle.
            if (bundleGroup === context?.bundleGroup) {
              bundleGraph.createAssetReference(dependency, asset, bundle);
            }
          }

          return {
            bundleGroup,
            bundleByType,
            parentNode: node,
            parentBundle: context?.parentBundle,
          };
        }

        invariant(context != null);
        invariant(context.parentNode.type === 'asset');
        invariant(context.parentBundle != null);
        invariant(bundleGroup != null);
        let parentAsset = context.parentNode.value;
        let parentBundle = context.parentBundle;
        let bundleByType = nullthrows(context.bundleByType);

        for (let asset of assets) {
          if (parentAsset.type === asset.type) {
            continue;
          }

          let existingBundle = bundleByType.get(asset.type);
          if (existingBundle) {
            // If a bundle of this type has already been created in this group,
            // merge this subgraph into it.
            nullthrows(bundleRoots.get(existingBundle)).push(asset);
            bundlesByEntryAsset.set(asset, existingBundle);
            bundleGraph.createAssetReference(dependency, asset, existingBundle);
          } else {
            let bundle = bundleGraph.createBundle({
              uniqueKey: asset.id,
              env: asset.env,
              type: asset.type,
              target: bundleGroup.target,
              needsStableName:
                asset.bundleBehavior === 'inline' ||
                dependency.bundleBehavior === 'inline' ||
                (dependency.priority === 'parallel' &&
                  !dependency.needsStableName)
                  ? false
                  : parentBundle.needsStableName,
              bundleBehavior: dependency.bundleBehavior ?? asset.bundleBehavior,
              isSplittable: asset.isBundleSplittable ?? true,
              pipeline: asset.pipeline,
            });
            bundleByType.set(bundle.type, bundle);
            bundlesByEntryAsset.set(asset, bundle);
            bundleGraph.createAssetReference(dependency, asset, bundle);

            // The bundle may have already been created, and the graph gave us back the original one...
            if (!bundleRoots.has(bundle)) {
              bundleRoots.set(bundle, [asset]);
            }
          }
        }

        return {
          ...context,
          parentNode: node,
        };
      },
    });

    for (let [bundle, rootAssets] of bundleRoots) {
      for (let asset of rootAssets) {
        bundleGraph.addEntryToBundle(asset, bundle);
      }
    }

    // If there's only one bundle, we can skip the rest of the steps.
    skipOptimize = bundleRoots.size === 1;
    if (skipOptimize) {
      return;
    }

    invariant(config != null);

    // Step 2: Remove asset graphs that begin with entries to other bundles.
    bundleGraph.traverseBundles(bundle => {
      if (
        bundle.bundleBehavior === 'inline' ||
        bundle.bundleBehavior === 'isolated' ||
        !bundle.isSplittable ||
        bundle.env.isIsolated()
      ) {
        return;
      }

      // Skip bundles where the entry is reachable in a parent bundle. This can occur when both synchronously and
      // asynchronously importing an asset from a bundle. This asset will later be internalized into the parent.
      let entries = bundle.getEntryAssets();
      let mainEntry = entries[0];
      if (
        mainEntry == null ||
        entries.length !== 1 ||
        bundleGraph.isAssetReachableFromBundle(mainEntry, bundle)
      ) {
        return;
      }

      let candidates = bundleGraph.findBundlesWithAsset(mainEntry).filter(
        containingBundle =>
          containingBundle.id !== bundle.id &&
          // Don't add to BundleGroups for entry bundles, as that would require
          // another entry bundle depending on these conditions, making it difficult
          // to predict and reference.
<<<<<<< HEAD
          !containingBundle.isEntry &&
          !containingBundle.isInline &&
          containingBundle.isSplittable &&
          // ATLASSIAN: Don't share across workers for now as worker-specific code is added
          !containingBundle.env.isIsolated(),
=======
          // TODO: reconsider this. This is only true for the global output format.
          !containingBundle.needsStableName &&
          containingBundle.bundleBehavior !== 'inline' &&
          containingBundle.bundleBehavior !== 'isolated' &&
          containingBundle.isSplittable,
>>>>>>> 413a0936
      );

      for (let candidate of candidates) {
        let bundleGroups = bundleGraph.getBundleGroupsContainingBundle(
          candidate,
        );
        if (
          Array.from(bundleGroups).every(
            group =>
              bundleGraph
                .getBundlesInBundleGroup(group)
                .filter(b => b.bundleBehavior !== 'inline').length <
              config.maxParallelRequests,
          )
        ) {
          bundleGraph.createBundleReference(candidate, bundle);
          bundleGraph.removeAssetGraphFromBundle(mainEntry, candidate);
        }
      }
    });

    // Step 3: Remove assets that are duplicated in a parent bundle.
    deduplicate(bundleGraph);

    // Step 4: Mark async dependencies on assets that are already available in
    // the bundle as internally resolvable. This removes the dependency between
    // the bundle and the bundle group providing that asset. If all connections
    // to that bundle group are removed, remove that bundle group.
    let asyncBundleGroups: Set<BundleGroup> = new Set();
    bundleGraph.traverse((node, _, actions) => {
      if (
        node.type !== 'dependency' ||
        node.value.isEntry ||
        node.value.priority !== 'lazy'
      ) {
        return;
      }

      if (bundleGraph.isDependencySkipped(node.value)) {
        actions.skipChildren();
        return;
      }

      let dependency = node.value;
      if (dependency.specifierType === 'url') {
        // Don't internalize dependencies on URLs, e.g. `new Worker('foo.js')`
        return;
      }

      let resolution = bundleGraph.getDependencyResolution(dependency);
      if (resolution == null) {
        return;
      }

      let externalResolution = bundleGraph.resolveAsyncDependency(dependency);
      if (externalResolution?.type === 'bundle_group') {
        asyncBundleGroups.add(externalResolution.value);
      }

      for (let bundle of bundleGraph.findBundlesWithDependency(dependency)) {
        if (
          bundle.hasAsset(resolution) ||
          bundleGraph.isAssetReachableFromBundle(resolution, bundle)
        ) {
          bundleGraph.internalizeAsyncDependency(bundle, dependency);
        }
      }
    });

    // Remove any bundle groups that no longer have any parent bundles.
    for (let bundleGroup of asyncBundleGroups) {
      if (bundleGraph.getParentBundlesOfBundleGroup(bundleGroup).length === 0) {
        bundleGraph.removeBundleGroup(bundleGroup);
      }
    }
  },
  optimize({bundleGraph, config}) {
    // if only one bundle, no need to optimize
    if (skipOptimize) {
      return;
    }

    invariant(config != null);

    // Step 5: Find duplicated assets in different bundle groups, and separate them into their own parallel bundles.
    // If multiple assets are always seen together in the same bundles, combine them together.
    // If the sub-graph from an asset is >= 30kb, and the number of parallel requests in the bundle group is < 5, create a new bundle containing the sub-graph.
    let candidateBundles: Map<
      string,
      {|
        assets: Array<Asset>,
        sourceBundles: Set<Bundle>,
        size: number,
      |},
    > = new Map();

    bundleGraph.traverse((node, ctx, actions) => {
      if (node.type !== 'asset') {
        return;
      }

      let asset = node.value;
      let containingBundles = bundleGraph
        .findBundlesWithAsset(asset)
        // Don't create shared bundles from entry bundles, as that would require
        // another entry bundle depending on these conditions, making it difficult
        // to predict and reference.
        // TODO: reconsider this. This is only true for the global output format.
        // This also currently affects other bundles with stable names, e.g. service workers.
        .filter(b => {
          let entries = b.getEntryAssets();

          return (
            !b.needsStableName &&
            b.isSplittable &&
            entries.every(entry => entry.id !== asset.id) &&
            // ATLASSIAN: Don't share across workers for now as worker-specific code is added
            !b.env.isIsolated()
          );
        });

      if (containingBundles.length > config.minBundles) {
        let id = containingBundles
          .map(b => b.id)
          .sort()
          .join(':');

        let candidate = candidateBundles.get(id);
        if (candidate) {
          candidate.assets.push(asset);
          for (let bundle of containingBundles) {
            candidate.sourceBundles.add(bundle);
          }
          candidate.size += bundleGraph.getTotalSize(asset);
        } else {
          candidateBundles.set(id, {
            assets: [asset],
            sourceBundles: new Set(containingBundles),
            size: bundleGraph.getTotalSize(asset),
          });
        }

        // Skip children from consideration since we added a parent already.
        actions.skipChildren();
      }
    });

    // Sort candidates by size (consider larger bundles first), and ensure they meet the size threshold
    let sortedCandidates: Array<{|
      assets: Array<Asset>,
      sourceBundles: Set<Bundle>,
      size: number,
    |}> = Array.from(candidateBundles.values())
      .filter(bundle => bundle.size >= config.minBundleSize)
      .sort((a, b) => b.size - a.size);

    for (let {assets, sourceBundles} of sortedCandidates) {
      let eligibleSourceBundles = new Set();

      for (let bundle of sourceBundles) {
        // Find all bundle groups connected to the original bundles
        let bundleGroups = bundleGraph.getBundleGroupsContainingBundle(bundle);
        // Check if all bundle groups are within the parallel request limit
        if (
          bundleGroups.every(
            group =>
              bundleGraph
                .getBundlesInBundleGroup(group)
                .filter(b => b.bundleBehavior !== 'inline').length <
              config.maxParallelRequests,
          )
        ) {
          eligibleSourceBundles.add(bundle);
        }
      }

      // Do not create a shared bundle unless there are at least 2 source bundles
      if (eligibleSourceBundles.size < 2) {
        continue;
      }

      let [firstBundle] = [...eligibleSourceBundles];
      let sharedBundle = bundleGraph.createBundle({
        uniqueKey: hashString(
          [...eligibleSourceBundles].map(b => b.id).join(':'),
        ),
        // Allow this bundle to be deduplicated. It shouldn't be further split.
        // TODO: Reconsider bundle/asset flags.
        isSplittable: true,
        env: firstBundle.env,
        target: firstBundle.target,
        type: firstBundle.type,
      });

      // Remove all of the root assets from each of the original bundles
      // and reference the new shared bundle.
      for (let asset of assets) {
        bundleGraph.addAssetGraphToBundle(asset, sharedBundle);

        for (let bundle of eligibleSourceBundles) {
          {
            bundleGraph.createBundleReference(bundle, sharedBundle);
            bundleGraph.removeAssetGraphFromBundle(asset, bundle);
          }
        }
      }
    }

    // Remove assets that are duplicated between shared bundles.
    deduplicate(bundleGraph);
  },
}): Bundler);

function deduplicate(bundleGraph: MutableBundleGraph) {
  bundleGraph.traverse(node => {
    if (node.type === 'asset') {
      let asset = node.value;
      // Search in reverse order, so bundles that are loaded keep the duplicated asset, not later ones.
      // This ensures that the earlier bundle is able to execute before the later one.
      let bundles = bundleGraph.findBundlesWithAsset(asset).reverse();
      for (let bundle of bundles) {
        if (
          bundle.hasAsset(asset) &&
          bundleGraph.isAssetReachableFromBundle(asset, bundle)
        ) {
          bundleGraph.removeAssetGraphFromBundle(asset, bundle);
        }
      }
    }
  });
}

const CONFIG_SCHEMA: SchemaEntity = {
  type: 'object',
  properties: {
    http: {
      type: 'number',
      enum: Object.keys(HTTP_OPTIONS).map(k => Number(k)),
    },
    minBundles: {
      type: 'number',
    },
    minBundleSize: {
      type: 'number',
    },
    maxParallelRequests: {
      type: 'number',
    },
  },
  additionalProperties: false,
};

async function loadBundlerConfig(config: Config, options: PluginOptions) {
  let conf = await config.getConfig<BundlerConfig>([], {
    packageKey: '@parcel/bundler-default',
  });
  if (!conf) {
    return HTTP_OPTIONS['2'];
  }

  invariant(conf?.contents != null);

  validateSchema.diagnostic(
    CONFIG_SCHEMA,
    {
      data: conf?.contents,
      source: await options.inputFS.readFile(conf.filePath, 'utf8'),
      filePath: conf.filePath,
      prependKey: `/${encodeJSONKeyComponent('@parcel/bundler-default')}`,
    },
    '@parcel/bundler-default',
    'Invalid config for @parcel/bundler-default',
  );

  let http = conf.contents.http ?? 2;
  let defaults = HTTP_OPTIONS[http];

  return {
    minBundles: conf.contents.minBundles ?? defaults.minBundles,
    minBundleSize: conf.contents.minBundleSize ?? defaults.minBundleSize,
    maxParallelRequests:
      conf.contents.maxParallelRequests ?? defaults.maxParallelRequests,
  };
}<|MERGE_RESOLUTION|>--- conflicted
+++ resolved
@@ -238,19 +238,13 @@
           // Don't add to BundleGroups for entry bundles, as that would require
           // another entry bundle depending on these conditions, making it difficult
           // to predict and reference.
-<<<<<<< HEAD
-          !containingBundle.isEntry &&
-          !containingBundle.isInline &&
-          containingBundle.isSplittable &&
-          // ATLASSIAN: Don't share across workers for now as worker-specific code is added
-          !containingBundle.env.isIsolated(),
-=======
           // TODO: reconsider this. This is only true for the global output format.
           !containingBundle.needsStableName &&
           containingBundle.bundleBehavior !== 'inline' &&
           containingBundle.bundleBehavior !== 'isolated' &&
-          containingBundle.isSplittable,
->>>>>>> 413a0936
+          containingBundle.isSplittable &&
+          // ATLASSIAN: Don't share across workers for now as worker-specific code is added
+          !containingBundle.env.isIsolated(),
       );
 
       for (let candidate of candidates) {
