--- conflicted
+++ resolved
@@ -20,14 +20,9 @@
     "parcel": "^2.0.0-alpha.1.1"
   },
   "dependencies": {
-<<<<<<< HEAD
+    "@parcel/diagnostic": "^2.0.0-beta.1",
     "@parcel/plugin": "^2.0.0-frontbucket.27",
     "@parcel/utils": "^2.0.0-frontbucket.25",
-=======
-    "@parcel/diagnostic": "^2.0.0-beta.1",
-    "@parcel/plugin": "2.0.0-beta.1",
-    "@parcel/utils": "2.0.0-beta.1",
->>>>>>> 283fd43b
     "nullthrows": "^1.1.1"
   }
 }