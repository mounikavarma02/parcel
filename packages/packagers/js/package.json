{
  "name": "@parcel/packager-js",
  "version": "2.0.0-frontbucket.30",
  "license": "MIT",
  "publishConfig": {
    "access": "public"
  },
  "repository": {
    "type": "git",
    "url": "https://github.com/parcel-bundler/parcel.git"
  },
  "main": "lib/JSPackager.js",
  "source": "src/JSPackager.js",
  "engines": {
    "node": ">= 10.0.0",
    "parcel": "^2.0.0-alpha.1.1"
  },
  "dependencies": {
<<<<<<< HEAD
    "@parcel/plugin": "^2.0.0-frontbucket.26",
    "@parcel/scope-hoisting": "^2.0.0-frontbucket.28",
    "@parcel/source-map": "2.0.0-alpha.4.9",
    "@parcel/utils": "^2.0.0-frontbucket.23",
=======
    "@babel/traverse": "^7.2.3",
    "@parcel/plugin": "^2.0.0-alpha.3.1",
    "@parcel/scope-hoisting": "^2.0.0-alpha.3.1",
    "@parcel/source-map": "2.0.0-alpha.4.11",
    "@parcel/utils": "^2.0.0-alpha.3.1",
>>>>>>> 149c00b7
    "nullthrows": "^1.1.1"
  },
  "peerDependencies": {
    "@parcel/core": "^2.0.0-alpha.3.1"
  }
}<|MERGE_RESOLUTION|>--- conflicted
+++ resolved
@@ -16,18 +16,11 @@
     "parcel": "^2.0.0-alpha.1.1"
   },
   "dependencies": {
-<<<<<<< HEAD
+    "@babel/traverse": "^7.2.3",
     "@parcel/plugin": "^2.0.0-frontbucket.26",
     "@parcel/scope-hoisting": "^2.0.0-frontbucket.28",
-    "@parcel/source-map": "2.0.0-alpha.4.9",
+    "@parcel/source-map": "2.0.0-alpha.4.11",
     "@parcel/utils": "^2.0.0-frontbucket.23",
-=======
-    "@babel/traverse": "^7.2.3",
-    "@parcel/plugin": "^2.0.0-alpha.3.1",
-    "@parcel/scope-hoisting": "^2.0.0-alpha.3.1",
-    "@parcel/source-map": "2.0.0-alpha.4.11",
-    "@parcel/utils": "^2.0.0-alpha.3.1",
->>>>>>> 149c00b7
     "nullthrows": "^1.1.1"
   },
   "peerDependencies": {
