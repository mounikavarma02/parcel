--- conflicted
+++ resolved
@@ -34,13 +34,9 @@
     "semver": "^5.7.0"
   },
   "devDependencies": {
-<<<<<<< HEAD
     "@parcel/types": "^2.0.0-frontbucket.19"
-=======
-    "@parcel/types": "^2.0.0-alpha.3.1"
   },
   "peerDependencies": {
     "@parcel/core": "^2.0.0-alpha.3.1"
->>>>>>> 52fd6741
   }
 }