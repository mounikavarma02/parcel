--- conflicted
+++ resolved
@@ -36,14 +36,7 @@
     "semver": "^5.7.0"
   },
   "devDependencies": {
-<<<<<<< HEAD
+    "@babel/core": "^7.12.0",
     "@parcel/types": "2.0.0-frontbucket.41"
-=======
-    "@babel/core": "^7.12.0",
-    "@parcel/types": "2.0.0-beta.1"
->>>>>>> a26f6397
-  },
-  "peerDependencies": {
-    "@babel/core": "^7.12.0"
   }
 }