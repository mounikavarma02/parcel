{
  "name": "@parcel/transformer-coffeescript",
  "version": "2.0.0-frontbucket.35",
  "license": "MIT",
  "publishConfig": {
    "access": "public"
  },
  "funding": {
    "type": "opencollective",
    "url": "https://opencollective.com/parcel"
  },
  "repository": {
    "type": "git",
    "url": "https://github.com/parcel-bundler/parcel.git"
  },
  "main": "lib/CoffeeScriptTransformer.js",
  "source": "src/CoffeeScriptTransformer.js",
  "engines": {
    "node": ">= 10.0.0",
    "parcel": "^2.0.0-alpha.1.1"
  },
  "dependencies": {
<<<<<<< HEAD
    "@parcel/plugin": "^2.0.0-frontbucket.32",
    "@parcel/source-map": "2.0.0-alpha.4.16",
    "@parcel/utils": "^2.0.0-frontbucket.28",
=======
    "@parcel/plugin": "2.0.0-beta.1",
    "@parcel/source-map": "2.0.0-alpha.4.18",
    "@parcel/utils": "2.0.0-beta.1",
>>>>>>> 9e0bb771
    "coffeescript": "^2.0.3",
    "nullthrows": "^1.1.1",
    "semver": "^5.4.1"
  },
  "peerDependencies": {
    "@parcel/core": "^2.0.0-alpha.3.1"
  }
}<|MERGE_RESOLUTION|>--- conflicted
+++ resolved
@@ -20,15 +20,9 @@
     "parcel": "^2.0.0-alpha.1.1"
   },
   "dependencies": {
-<<<<<<< HEAD
     "@parcel/plugin": "^2.0.0-frontbucket.32",
-    "@parcel/source-map": "2.0.0-alpha.4.16",
+    "@parcel/source-map": "2.0.0-alpha.4.18",
     "@parcel/utils": "^2.0.0-frontbucket.28",
-=======
-    "@parcel/plugin": "2.0.0-beta.1",
-    "@parcel/source-map": "2.0.0-alpha.4.18",
-    "@parcel/utils": "2.0.0-beta.1",
->>>>>>> 9e0bb771
     "coffeescript": "^2.0.3",
     "nullthrows": "^1.1.1",
     "semver": "^5.4.1"
