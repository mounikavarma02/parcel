--- conflicted
+++ resolved
@@ -1,10 +1,6 @@
 {
   "name": "@parcel/transformer-typescript-types",
-<<<<<<< HEAD
   "version": "2.0.12",
-=======
-  "version": "2.2.1",
->>>>>>> 74fcc3fb
   "license": "MIT",
   "publishConfig": {
     "access": "public"
@@ -24,17 +20,10 @@
     "parcel": "^2.2.1"
   },
   "dependencies": {
-<<<<<<< HEAD
     "@parcel/diagnostic": "2.0.11",
     "@parcel/plugin": "2.0.12",
     "@parcel/source-map": "^2.0.0",
     "@parcel/ts-utils": "2.0.11",
-=======
-    "@parcel/diagnostic": "^2.2.1",
-    "@parcel/plugin": "^2.2.1",
-    "@parcel/source-map": "^2.0.0",
-    "@parcel/ts-utils": "^2.2.1",
->>>>>>> 74fcc3fb
     "nullthrows": "^1.1.1"
   },
   "devDependencies": {
