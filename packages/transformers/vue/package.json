--- conflicted
+++ resolved
@@ -1,10 +1,6 @@
 {
   "name": "@parcel/transformer-vue",
-<<<<<<< HEAD
   "version": "2.0.0-frontbucket.77",
-=======
-  "version": "2.0.0-beta.3.1",
->>>>>>> 11c576f4
   "license": "MIT",
   "publishConfig": {
     "access": "public"
@@ -24,17 +20,10 @@
     "parcel": "^2.0.0-beta.1"
   },
   "dependencies": {
-<<<<<<< HEAD
     "@parcel/diagnostic": "2.0.0-frontbucket.77",
     "@parcel/plugin": "2.0.0-frontbucket.77",
-    "@parcel/source-map": "2.0.0-alpha.4.21",
+    "@parcel/source-map": "2.0.0-rc.4",
     "@parcel/utils": "2.0.0-frontbucket.77",
-=======
-    "@parcel/diagnostic": "2.0.0-beta.3.1",
-    "@parcel/plugin": "2.0.0-beta.3.1",
-    "@parcel/source-map": "2.0.0-rc.4",
-    "@parcel/utils": "2.0.0-beta.3.1",
->>>>>>> 11c576f4
     "@vue/compiler-sfc": "^3.0.0",
     "consolidate": "^0.16.0",
     "nullthrows": "^1.1.1",
