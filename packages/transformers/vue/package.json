{
  "name": "@parcel/transformer-vue",
<<<<<<< HEAD
  "version": "2.0.7",
=======
  "version": "2.0.0-rc.0",
>>>>>>> 8fc248f1
  "license": "MIT",
  "publishConfig": {
    "access": "public"
  },
  "funding": {
    "type": "opencollective",
    "url": "https://opencollective.com/parcel"
  },
  "repository": {
    "type": "git",
    "url": "https://github.com/parcel-bundler/parcel.git"
  },
  "main": "lib/VueTransformer.js",
  "source": "src/VueTransformer.js",
  "engines": {
    "node": ">= 12.0.0",
    "parcel": "^2.0.0-beta.1"
  },
  "dependencies": {
<<<<<<< HEAD
    "@parcel/diagnostic": "2.0.7",
    "@parcel/plugin": "2.0.7",
    "@parcel/source-map": "2.0.0-rc.5",
    "@parcel/utils": "2.0.7",
=======
    "@parcel/diagnostic": "2.0.0-rc.0",
    "@parcel/plugin": "2.0.0-rc.0",
    "@parcel/source-map": "2.0.0-rc.6",
    "@parcel/utils": "2.0.0-rc.0",
>>>>>>> 8fc248f1
    "@vue/compiler-sfc": "^3.0.0",
    "consolidate": "^0.16.0",
    "nullthrows": "^1.1.1",
    "semver": "^5.4.1"
  },
  "devDependencies": {
    "vue": "^3.0.0"
  }
}<|MERGE_RESOLUTION|>--- conflicted
+++ resolved
@@ -1,10 +1,6 @@
 {
   "name": "@parcel/transformer-vue",
-<<<<<<< HEAD
   "version": "2.0.7",
-=======
-  "version": "2.0.0-rc.0",
->>>>>>> 8fc248f1
   "license": "MIT",
   "publishConfig": {
     "access": "public"
@@ -24,17 +20,10 @@
     "parcel": "^2.0.0-beta.1"
   },
   "dependencies": {
-<<<<<<< HEAD
     "@parcel/diagnostic": "2.0.7",
     "@parcel/plugin": "2.0.7",
-    "@parcel/source-map": "2.0.0-rc.5",
+    "@parcel/source-map": "2.0.0-rc.6",
     "@parcel/utils": "2.0.7",
-=======
-    "@parcel/diagnostic": "2.0.0-rc.0",
-    "@parcel/plugin": "2.0.0-rc.0",
-    "@parcel/source-map": "2.0.0-rc.6",
-    "@parcel/utils": "2.0.0-rc.0",
->>>>>>> 8fc248f1
     "@vue/compiler-sfc": "^3.0.0",
     "consolidate": "^0.16.0",
     "nullthrows": "^1.1.1",
