--- conflicted
+++ resolved
@@ -20,13 +20,8 @@
     "parcel": "^2.0.0-beta.1"
   },
   "dependencies": {
-<<<<<<< HEAD
+    "@parcel/hash": "2.0.0-beta.3.1",
     "@parcel/plugin": "2.0.0-frontbucket.77",
-    "@parcel/utils": "2.0.0-frontbucket.77",
-=======
-    "@parcel/hash": "2.0.0-beta.3.1",
-    "@parcel/plugin": "2.0.0-beta.3.1",
->>>>>>> f582ffdc
     "nullthrows": "^1.1.1",
     "posthtml": "^0.15.1",
     "posthtml-parser": "^0.6.0",
