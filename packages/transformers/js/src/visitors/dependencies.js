--- conflicted
+++ resolved
@@ -46,13 +46,9 @@
     if (isRequire) {
       let isOptional =
         ancestors.some(a => types.isTryStatement(a)) || undefined;
-<<<<<<< HEAD
-      addDependency(asset, args[0], {isOptional});
-=======
       invariant(asset.ast);
       let isAsync = isRequireAsync(ancestors, node, asset.ast);
       addDependency(asset, args[0], {isOptional, isAsync});
->>>>>>> e2ea8437
       return;
     }
 
@@ -176,8 +172,6 @@
   return res;
 }
 
-<<<<<<< HEAD
-=======
 // TypeScript, Rollup, and Parcel itself generate these patterns for async imports in CommonJS
 //   1. TypeScript - Promise.resolve().then(function () { return require(...) })
 //   2. Rollup - new Promise(function (resolve) { resolve(require(...)) })
@@ -284,7 +278,6 @@
   }
 }
 
->>>>>>> e2ea8437
 function addDependency(
   asset,
   node,
