use crate::dependency_collector::{DependencyDescriptor, DependencyKind};
<<<<<<< HEAD
use crate::hoist::Collect;
use crate::utils::{match_module_reference, SourceLocation};
=======
use crate::hoist::{Collect, Import};
use crate::id;
use crate::utils::SourceLocation;
>>>>>>> 4ebb9675
use data_encoding::{BASE64, HEXLOWER};
use std::collections::HashSet;
use std::path::{Path, PathBuf};
use swc_atoms::JsWord;
use swc_common::{Mark, Span, DUMMY_SP};
use swc_ecmascript::ast::*;
use swc_ecmascript::visit::{Fold, FoldWith, VisitWith};

<<<<<<< HEAD
type IdentId = (JsWord, SyntaxContext);

=======
>>>>>>> 4ebb9675
pub fn inline_fs<'a>(
  filename: &str,
  source_map: swc_common::sync::Lrc<swc_common::SourceMap>,
  decls: HashSet<Id>,
  global_mark: Mark,
  project_root: &'a str,
  deps: &'a mut Vec<DependencyDescriptor>,
) -> impl Fold + 'a {
  InlineFS {
    filename: Path::new(filename).to_path_buf(),
    collect: Collect::new(
      source_map,
      decls,
      Mark::fresh(Mark::root()),
      global_mark,
      false,
    ),
    global_mark,
    project_root,
    deps,
  }
}

struct InlineFS<'a> {
  filename: PathBuf,
  collect: Collect,
  global_mark: Mark,
  project_root: &'a str,
  deps: &'a mut Vec<DependencyDescriptor>,
}

impl<'a> Fold for InlineFS<'a> {
  fn fold_module(&mut self, node: Module) -> Module {
    node.visit_with(&mut self.collect);
    node.fold_children_with(self)
  }

  fn fold_expr(&mut self, node: Expr) -> Expr {
    if let Expr::Call(call) = &node {
<<<<<<< HEAD
      if let ExprOrSuper::Expr(expr) = &call.callee {
        if let Some((source, specifier)) = match_module_reference(&self.collect, expr) {
=======
      if let Callee::Expr(expr) = &call.callee {
        if let Some((source, specifier)) = self.match_module_reference(expr) {
>>>>>>> 4ebb9675
          if &source == "fs" && &specifier == "readFileSync" {
            if let Some(arg) = call.args.get(0) {
              if let Some(res) = self.evaluate_fs_arg(&*arg.expr, call.args.get(1), call.span) {
                return res;
              }
            }
          }
        }
      }
    }

    node.fold_children_with(self)
  }
}

impl<'a> InlineFS<'a> {
<<<<<<< HEAD
=======
  fn match_module_reference(&self, node: &Expr) -> Option<(JsWord, JsWord)> {
    match node {
      Expr::Ident(ident) => {
        if let Some(Import {
          source, specifier, ..
        }) = self.collect.imports.get(&id!(ident))
        {
          return Some((source.clone(), specifier.clone()));
        }
      }
      Expr::Member(member) => {
        let prop = match &member.prop {
          MemberProp::Ident(ident) => ident.sym.clone(),
          MemberProp::Computed(ComputedPropName { expr, .. }) => {
            if let Expr::Lit(Lit::Str(str_)) = &**expr {
              str_.value.clone()
            } else {
              return None;
            }
          }
          _ => return None,
        };

        if let Some(source) = self.collect.match_require(&*member.obj) {
          return Some((source, prop));
        }

        if let Expr::Ident(ident) = &*member.obj {
          if let Some(Import {
            source, specifier, ..
          }) = self.collect.imports.get(&id!(ident))
          {
            if specifier == "default" || specifier == "*" {
              return Some((source.clone(), prop));
            }
          }
        }
      }
      _ => {}
    }

    None
  }

>>>>>>> 4ebb9675
  fn evaluate_fs_arg(
    &mut self,
    node: &Expr,
    encoding: Option<&ExprOrSpread>,
    span: Span,
  ) -> Option<Expr> {
    let mut evaluator = Evaluator { inline: self };

    let res = node.clone().fold_with(&mut evaluator);
    match res {
      Expr::Lit(Lit::Str(str_)) => {
        // Ignore if outside the project root
        let path = match dunce::canonicalize(Path::new(&str_.value.to_string())) {
          Ok(path) => path,
          Err(_err) => return None,
        };
        if !path.starts_with(&self.project_root) {
          return None;
        }

        let encoding = match encoding {
          Some(e) => match &*e.expr {
            Expr::Lit(Lit::Str(str_)) => &str_.value,
            _ => "buffer",
          },
          None => "buffer",
        };

        // TODO: this should probably happen in JS so we use Parcel's file system
        // rather than only the real FS. Will need when we convert to WASM.
        let contents = match encoding {
          "base64" | "buffer" => {
            if let Ok(contents) = std::fs::read(&path) {
              BASE64.encode(&contents)
            } else {
              return None;
            }
          }
          "hex" => {
            if let Ok(contents) = std::fs::read(&path) {
              HEXLOWER.encode(&contents)
            } else {
              return None;
            }
          }
          "utf8" | "utf-8" => {
            if let Ok(contents) = std::fs::read_to_string(&path) {
              contents
            } else {
              return None;
            }
          }
          _ => return None,
        };

        let contents = Expr::Lit(Lit::Str(contents.into()));

        // Add a file dependency so the cache is invalidated when this file changes.
        self.deps.push(DependencyDescriptor {
          kind: DependencyKind::File,
          loc: SourceLocation::from(&self.collect.source_map, span),
          specifier: path.to_str().unwrap().into(),
          attributes: None,
          is_optional: false,
          is_helper: false,
          source_type: None,
          placeholder: None,
        });

        // If buffer, wrap in Buffer.from(base64String, 'base64')
        if encoding == "buffer" {
          Some(Expr::Call(CallExpr {
            callee: Callee::Expr(Box::new(Expr::Member(MemberExpr {
              obj: Box::new(Expr::Ident(Ident::new(
                "Buffer".into(),
                DUMMY_SP.apply_mark(self.global_mark),
              ))),
              prop: MemberProp::Ident(Ident::new("from".into(), DUMMY_SP)),
              span: DUMMY_SP,
            }))),
            args: vec![
              ExprOrSpread {
                expr: Box::new(contents),
                spread: None,
              },
              ExprOrSpread {
                expr: Box::new(Expr::Lit(Lit::Str("base64".into()))),
                spread: None,
              },
            ],
            span: DUMMY_SP,
            type_args: None,
          }))
        } else {
          Some(contents)
        }
      }
      _ => None,
    }
  }
}

struct Evaluator<'a> {
  inline: &'a InlineFS<'a>,
}

impl<'a> Fold for Evaluator<'a> {
  fn fold_expr(&mut self, node: Expr) -> Expr {
    let node = node.fold_children_with(self);

    match &node {
      Expr::Ident(ident) => match ident.sym.to_string().as_str() {
        "__dirname" => Expr::Lit(Lit::Str(
          self
            .inline
            .filename
            .parent()
            .unwrap()
            .to_str()
            .unwrap()
            .into(),
        )),
        "__filename" => Expr::Lit(Lit::Str(self.inline.filename.to_str().unwrap().into())),
        _ => node,
      },
      Expr::Bin(bin) => match bin.op {
        BinaryOp::Add => {
          let left = match &*bin.left {
            Expr::Lit(Lit::Str(str_)) => str_.value.clone(),
            _ => return node,
          };

          let right = match &*bin.right {
            Expr::Lit(Lit::Str(str_)) => str_.value.clone(),
            _ => return node,
          };

          Expr::Lit(Lit::Str(format!("{}{}", left, right).into()))
        }
        _ => node,
      },
      Expr::Call(call) => {
        let callee = match &call.callee {
          Callee::Expr(expr) => &*expr,
          _ => return node,
        };

        if let Some((source, specifier)) = match_module_reference(&self.inline.collect, callee) {
          match (source.to_string().as_str(), specifier.to_string().as_str()) {
            ("path", "join") => {
              let mut path = PathBuf::new();
              for arg in call.args.clone() {
                let s = match &*arg.expr {
                  Expr::Lit(Lit::Str(str_)) => str_.value.clone(),
                  _ => return node,
                };
                if path.as_os_str().is_empty() {
                  path.push(s.to_string());
                } else {
                  let s = s.to_string();
                  let mut p = Path::new(s.as_str());

                  // Node's path.join ignores separators at the start of path components.
                  // Rust's does not, so we need to strip them.
                  if let Ok(stripped) = p.strip_prefix("/") {
                    p = stripped;
                  }
                  path.push(p);
                }
              }

              return Expr::Lit(Lit::Str(path.to_str().unwrap().into()));
            }
            _ => return node,
          }
        }

        node
      }
      _ => node,
    }
  }
}<|MERGE_RESOLUTION|>--- conflicted
+++ resolved
@@ -1,25 +1,13 @@
 use crate::dependency_collector::{DependencyDescriptor, DependencyKind};
-<<<<<<< HEAD
 use crate::hoist::Collect;
 use crate::utils::{match_module_reference, SourceLocation};
-=======
-use crate::hoist::{Collect, Import};
-use crate::id;
-use crate::utils::SourceLocation;
->>>>>>> 4ebb9675
 use data_encoding::{BASE64, HEXLOWER};
 use std::collections::HashSet;
 use std::path::{Path, PathBuf};
-use swc_atoms::JsWord;
 use swc_common::{Mark, Span, DUMMY_SP};
 use swc_ecmascript::ast::*;
 use swc_ecmascript::visit::{Fold, FoldWith, VisitWith};
 
-<<<<<<< HEAD
-type IdentId = (JsWord, SyntaxContext);
-
-=======
->>>>>>> 4ebb9675
 pub fn inline_fs<'a>(
   filename: &str,
   source_map: swc_common::sync::Lrc<swc_common::SourceMap>,
@@ -59,13 +47,8 @@
 
   fn fold_expr(&mut self, node: Expr) -> Expr {
     if let Expr::Call(call) = &node {
-<<<<<<< HEAD
-      if let ExprOrSuper::Expr(expr) = &call.callee {
+      if let Callee::Expr(expr) = &call.callee {
         if let Some((source, specifier)) = match_module_reference(&self.collect, expr) {
-=======
-      if let Callee::Expr(expr) = &call.callee {
-        if let Some((source, specifier)) = self.match_module_reference(expr) {
->>>>>>> 4ebb9675
           if &source == "fs" && &specifier == "readFileSync" {
             if let Some(arg) = call.args.get(0) {
               if let Some(res) = self.evaluate_fs_arg(&*arg.expr, call.args.get(1), call.span) {
@@ -82,53 +65,6 @@
 }
 
 impl<'a> InlineFS<'a> {
-<<<<<<< HEAD
-=======
-  fn match_module_reference(&self, node: &Expr) -> Option<(JsWord, JsWord)> {
-    match node {
-      Expr::Ident(ident) => {
-        if let Some(Import {
-          source, specifier, ..
-        }) = self.collect.imports.get(&id!(ident))
-        {
-          return Some((source.clone(), specifier.clone()));
-        }
-      }
-      Expr::Member(member) => {
-        let prop = match &member.prop {
-          MemberProp::Ident(ident) => ident.sym.clone(),
-          MemberProp::Computed(ComputedPropName { expr, .. }) => {
-            if let Expr::Lit(Lit::Str(str_)) = &**expr {
-              str_.value.clone()
-            } else {
-              return None;
-            }
-          }
-          _ => return None,
-        };
-
-        if let Some(source) = self.collect.match_require(&*member.obj) {
-          return Some((source, prop));
-        }
-
-        if let Expr::Ident(ident) = &*member.obj {
-          if let Some(Import {
-            source, specifier, ..
-          }) = self.collect.imports.get(&id!(ident))
-          {
-            if specifier == "default" || specifier == "*" {
-              return Some((source.clone(), prop));
-            }
-          }
-        }
-      }
-      _ => {}
-    }
-
-    None
-  }
-
->>>>>>> 4ebb9675
   fn evaluate_fs_arg(
     &mut self,
     node: &Expr,
