{
  "name": "@parcel/transformer-js",
<<<<<<< HEAD
  "version": "2.0.11",
=======
  "version": "2.0.0",
>>>>>>> 84da50ae
  "license": "MIT",
  "publishConfig": {
    "access": "public"
  },
  "funding": {
    "type": "opencollective",
    "url": "https://opencollective.com/parcel"
  },
  "repository": {
    "type": "git",
    "url": "https://github.com/parcel-bundler/parcel.git"
  },
  "main": "lib/JSTransformer.js",
  "source": "src/JSTransformer.js",
  "napi": {
    "name": "parcel-swc"
  },
  "engines": {
    "parcel": "^2.0.0",
    "node": ">= 12.0.0"
  },
  "files": [
    "lib",
    "native-browser.js",
    "native.js",
    "src",
    "*.node"
  ],
  "dependencies": {
<<<<<<< HEAD
    "@parcel/diagnostic": "2.0.10",
    "@parcel/plugin": "2.0.11",
    "@parcel/source-map": "^2.0.0",
    "@parcel/utils": "2.0.11",
=======
    "@parcel/diagnostic": "^2.0.0",
    "@parcel/plugin": "^2.0.0",
    "@parcel/source-map": "^2.0.0",
    "@parcel/utils": "^2.0.0",
>>>>>>> 84da50ae
    "@swc/helpers": "^0.2.11",
    "browserslist": "^4.6.6",
    "detect-libc": "^1.0.3",
    "micromatch": "^4.0.2",
    "nullthrows": "^1.1.1",
    "regenerator-runtime": "^0.13.7",
    "self-published": "npm:@parcel/transformer-js@2.0.0-nightly.884",
    "semver": "^5.4.1"
  },
  "devDependencies": {
<<<<<<< HEAD
    "@napi-rs/cli": "1.0.4",
    "self-published": "npm:@parcel/transformer-js@2.0.0-nightly.884"
=======
    "@napi-rs/cli": "1.0.4"
>>>>>>> 84da50ae
  },
  "scripts": {
    "build": "napi build --platform --cargo-cwd napi",
    "build-release": "napi build --platform --release --cargo-cwd napi",
    "build:wasm-base": "wasm-pack build wasm --no-typescript --release",
    "build:wasm-node": "yarn build:wasm-base --target nodejs --out-dir dist-node",
    "build:wasm-web": "CARGO_PROFILE_RELEASE_LTO=true CARGO_PROFILE_RELEASE_PANIC=abort CARGO_PROFILE_RELEASE_OPT_LEVEL=z yarn build:wasm-base --target web --out-dir dist-web"
  },
  "browser": {
    "./native.js": "./native-browser.js"
  }
}<|MERGE_RESOLUTION|>--- conflicted
+++ resolved
@@ -1,10 +1,6 @@
 {
   "name": "@parcel/transformer-js",
-<<<<<<< HEAD
   "version": "2.0.11",
-=======
-  "version": "2.0.0",
->>>>>>> 84da50ae
   "license": "MIT",
   "publishConfig": {
     "access": "public"
@@ -34,33 +30,22 @@
     "*.node"
   ],
   "dependencies": {
-<<<<<<< HEAD
     "@parcel/diagnostic": "2.0.10",
     "@parcel/plugin": "2.0.11",
     "@parcel/source-map": "^2.0.0",
     "@parcel/utils": "2.0.11",
-=======
-    "@parcel/diagnostic": "^2.0.0",
-    "@parcel/plugin": "^2.0.0",
-    "@parcel/source-map": "^2.0.0",
-    "@parcel/utils": "^2.0.0",
->>>>>>> 84da50ae
     "@swc/helpers": "^0.2.11",
     "browserslist": "^4.6.6",
     "detect-libc": "^1.0.3",
     "micromatch": "^4.0.2",
     "nullthrows": "^1.1.1",
     "regenerator-runtime": "^0.13.7",
-    "self-published": "npm:@parcel/transformer-js@2.0.0-nightly.884",
+    "self-published": "npm:@parcel/transformer-js@2.0.0",
     "semver": "^5.4.1"
   },
   "devDependencies": {
-<<<<<<< HEAD
     "@napi-rs/cli": "1.0.4",
-    "self-published": "npm:@parcel/transformer-js@2.0.0-nightly.884"
-=======
-    "@napi-rs/cli": "1.0.4"
->>>>>>> 84da50ae
+    "self-published": "npm:@parcel/transformer-js@2.0.0"
   },
   "scripts": {
     "build": "napi build --platform --cargo-cwd napi",
