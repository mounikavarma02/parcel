--- conflicted
+++ resolved
@@ -20,15 +20,9 @@
     "@babel/parser": "^7.0.0",
     "@babel/template": "^7.0.0",
     "@babel/types": "^7.0.0",
-<<<<<<< HEAD
-    "@parcel/plugin": "^2.0.0-frontbucket.15",
-    "@parcel/source-map": "^2.0.0-frontbucket.15",
-    "@parcel/utils": "^2.0.0-frontbucket.15",
-=======
     "@parcel/plugin": "^2.0.0-alpha.3.1",
     "@parcel/source-map": "^2.0.0-alpha.4.3",
     "@parcel/utils": "^2.0.0-alpha.3.1",
->>>>>>> bac3f05f
     "react-refresh": "^0.6.0",
     "semver": "^5.4.1"
   }
