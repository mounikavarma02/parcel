--- conflicted
+++ resolved
@@ -1,10 +1,6 @@
 {
   "name": "@parcel/transformer-typescript-tsc",
-<<<<<<< HEAD
   "version": "2.0.0-frontbucket.27",
-=======
-  "version": "2.0.0-beta.1",
->>>>>>> c9748bcb
   "license": "MIT",
   "publishConfig": {
     "access": "public"
@@ -24,12 +20,7 @@
     "parcel": "^2.0.0-alpha.1.1"
   },
   "dependencies": {
-<<<<<<< HEAD
     "@parcel/plugin": "^2.0.0-frontbucket.26",
     "@parcel/ts-utils": "^2.0.0-frontbucket.13"
-=======
-    "@parcel/plugin": "2.0.0-beta.1",
-    "@parcel/ts-utils": "2.0.0-beta.1"
->>>>>>> c9748bcb
   }
 }