--- conflicted
+++ resolved
@@ -1,18 +1,12 @@
 {
   "name": "@parcel/eslint-config-browser",
   "private": true,
-<<<<<<< HEAD
   "version": "2.0.24",
   "dependencies": {
     "@parcel/eslint-config": "2.0.24"
-=======
-  "version": "2.5.0",
-  "dependencies": {
-    "@parcel/eslint-config": "2.5.0"
   },
   "peerDependencies": {
     "@babel/core": "^7.0.0",
     "eslint": ">= 7.0.0"
->>>>>>> 8cce1a1d
   }
 }