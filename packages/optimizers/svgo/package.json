--- conflicted
+++ resolved
@@ -20,16 +20,9 @@
     "parcel": "^2.0.0-beta.1"
   },
   "dependencies": {
-<<<<<<< HEAD
-    "@parcel/diagnostic": "2.0.9",
-    "@parcel/plugin": "2.0.9",
-    "@parcel/utils": "2.0.9",
-    "svgo": "^2.3.0"
-=======
     "@parcel/diagnostic": "2.0.0-rc.0",
     "@parcel/plugin": "2.0.0-rc.0",
     "@parcel/utils": "2.0.0-rc.0",
     "svgo": "^2.4.0"
->>>>>>> cd013739
   }
 }