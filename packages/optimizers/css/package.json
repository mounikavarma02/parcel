--- conflicted
+++ resolved
@@ -1,10 +1,6 @@
 {
   "name": "@parcel/optimizer-css",
-<<<<<<< HEAD
   "version": "2.0.32",
-=======
-  "version": "2.6.2",
->>>>>>> aa83272b
   "license": "MIT",
   "publishConfig": {
     "access": "public"
@@ -21,25 +17,14 @@
   "source": "src/CSSOptimizer.js",
   "engines": {
     "node": ">= 12.0.0",
-<<<<<<< HEAD
     "parcel": "^2.0.24"
   },
   "dependencies": {
-    "@parcel/css": "^1.9.0",
+    "@parcel/css": "^1.10.1",
     "@parcel/diagnostic": "2.0.30",
     "@parcel/plugin": "2.0.32",
     "@parcel/source-map": "^2.0.0",
     "@parcel/utils": "2.0.32",
-=======
-    "parcel": "^2.6.2"
-  },
-  "dependencies": {
-    "@parcel/css": "^1.10.1",
-    "@parcel/diagnostic": "2.6.2",
-    "@parcel/plugin": "2.6.2",
-    "@parcel/source-map": "^2.0.0",
-    "@parcel/utils": "2.6.2",
->>>>>>> aa83272b
     "browserslist": "^4.6.6",
     "nullthrows": "^1.1.1"
   }
