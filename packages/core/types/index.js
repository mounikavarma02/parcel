// @flow strict-local

import type {Readable} from 'stream';
import type SourceMap from '@parcel/source-map';
import type {FileSystem} from '@parcel/fs';
import type WorkerFarm from '@parcel/workers';
import type {PackageManager} from '@parcel/package-manager';
import type {Diagnostic} from '@parcel/diagnostic';
import type {PluginLogger} from '@parcel/logger';

import type {AST as _AST, ConfigResult as _ConfigResult} from './unsafe';

export type AST = _AST;
export type ConfigResult = _ConfigResult;
export type EnvMap = typeof process.env;

export type JSONValue =
  | null
  | void // ? Is this okay?
  | boolean
  | number
  | string
  | Array<JSONValue>
  | JSONObject;

export type JSONObject = {[key: string]: JSONValue, ...};

export type PackageName = string;
export type FilePath = string;
export type Glob = string;
export type Semver = string;
export type SemverRange = string;
export type ModuleSpecifier = string;

export type GlobMap<T> = {[Glob]: T, ...};

export type RawParcelConfigPipeline = Array<PackageName>;

export type HMROptions = {port?: number, host?: string, ...};

export type RawParcelConfig = {|
  extends?: PackageName | FilePath | Array<PackageName | FilePath>,
  resolvers?: RawParcelConfigPipeline,
  transformers?: {[Glob]: RawParcelConfigPipeline, ...},
  bundler?: PackageName,
  namers?: RawParcelConfigPipeline,
  runtimes?: {[EnvironmentContext]: RawParcelConfigPipeline, ...},
  packagers?: {[Glob]: PackageName, ...},
  optimizers?: {[Glob]: RawParcelConfigPipeline, ...},
  reporters?: RawParcelConfigPipeline,
  validators?: {[Glob]: RawParcelConfigPipeline, ...},
|};

export type ResolvedParcelConfigFile = {|
  ...RawParcelConfig,
  +filePath: FilePath,
  +resolveFrom?: FilePath,
|};

export type Engines = {
  +browsers?: string | Array<string>,
  +electron?: SemverRange,
  +node?: SemverRange,
  +parcel?: SemverRange,
  ...
};

export type TargetSourceMapOptions = {|
  +sourceRoot?: string,
  +inline?: boolean,
  +inlineSources?: boolean,
|};

export interface Target {
  +distEntry: ?FilePath;
  +distDir: FilePath;
  +env: Environment;
  +sourceMap: ?TargetSourceMapOptions;
  +stableEntries: boolean;
  +name: string;
  +publicUrl: string;
  +loc: ?SourceLocation;
}

export type EnvironmentContext =
  | 'browser'
  | 'web-worker'
  | 'service-worker'
  | 'node'
  | 'electron-main'
  | 'electron-renderer';

export type OutputFormat = 'esmodule' | 'commonjs' | 'global';
export type PackageTargetDescriptor = {|
  +context?: EnvironmentContext,
  +engines?: Engines,
  +includeNodeModules?:
    | boolean
    | Array<PackageName>
    | {[PackageName]: boolean, ...},
  +outputFormat?: OutputFormat,
  +publicUrl?: string,
  +distDir?: FilePath,
  +sourceMap?: boolean | TargetSourceMapOptions,
  +stableEntries?: boolean,
  +isLibrary?: boolean,
  +minify?: boolean,
  +scopeHoist?: boolean,
|};

export type TargetDescriptor = {|
  ...PackageTargetDescriptor,
  +distDir: FilePath,
|};

export type EnvironmentOpts = {|
  +context?: EnvironmentContext,
  +engines?: Engines,
  +includeNodeModules?:
    | boolean
    | Array<PackageName>
    | {[PackageName]: boolean, ...},
  +outputFormat?: OutputFormat,
  +isLibrary?: boolean,
  +minify?: boolean,
  +scopeHoist?: boolean,
|};

export type VersionMap = {
  [string]: string,
  ...,
};

export interface Environment {
  +context: EnvironmentContext;
  +engines: Engines;
  +includeNodeModules:
    | boolean
    | Array<PackageName>
    | {[PackageName]: boolean, ...};
  +outputFormat: OutputFormat;
  +isLibrary: boolean;
  +minify: boolean;
  +scopeHoist: boolean;

  isBrowser(): boolean;
  isNode(): boolean;
  isElectron(): boolean;
  isWorker(): boolean;
  isIsolated(): boolean;
  matchesEngines(minVersions: VersionMap): boolean;
}

type PackageDependencies = {|
  [PackageName]: Semver,
|};

export type PackageJSON = {
  name: PackageName,
  version: Semver,
  main?: FilePath,
  module?: FilePath,
  types?: FilePath,
  browser?: FilePath | {[FilePath]: FilePath | boolean, ...},
  source?: FilePath | {[FilePath]: FilePath, ...},
  alias?: {[PackageName | FilePath | Glob]: PackageName | FilePath, ...},
  browserslist?: Array<string>,
  engines?: Engines,
  targets?: {[string]: PackageTargetDescriptor, ...},
  dependencies?: PackageDependencies,
  devDependencies?: PackageDependencies,
  peerDependencies?: PackageDependencies,
  sideEffects?: boolean | FilePath | Array<FilePath>,
  ...
};

export type LogLevel = 'none' | 'error' | 'warn' | 'info' | 'verbose';
export type BuildMode = 'development' | 'production' | string;

export type InitialParcelOptions = {|
  +entries?: FilePath | Array<FilePath>,
  +rootDir?: FilePath,
  +config?: ResolvedParcelConfigFile,
  +defaultConfig?: ResolvedParcelConfigFile,
  +env?: EnvMap,
  +targets?: ?(Array<string> | {+[string]: TargetDescriptor, ...}),

  +disableCache?: boolean,
  +cacheDir?: FilePath,
  +killWorkers?: boolean,
  +mode?: BuildMode,
  +minify?: boolean,
  +scopeHoist?: boolean,
  +sourceMaps?: boolean,
  +publicUrl?: string,
  +distDir?: FilePath,
  +hot?: ?HMROptions,
  +serve?: ServerOptions | false,
  +autoinstall?: boolean,
  +logLevel?: LogLevel,
  +profile?: boolean,
  +patchConsole?: boolean,

  +inputFS?: FileSystem,
  +outputFS?: FileSystem,
  +workerFarm?: WorkerFarm,
  +packageManager?: PackageManager,
  +defaultEngines?: Engines,
  +detailedReport?: number | boolean,

  // contentHash
  // throwErrors
  // global?
|};

export interface PluginOptions {
  +disableCache: boolean;
  +mode: BuildMode;
  +sourceMaps: boolean;
  +env: EnvMap;
  +hot: ?HMROptions;
  +serve: ServerOptions | false;
  +autoinstall: boolean;
  +logLevel: LogLevel;
  +rootDir: FilePath;
  +distDir: FilePath;
  +projectRoot: FilePath;
  +cacheDir: FilePath;
  +inputFS: FileSystem;
  +outputFS: FileSystem;
  +packageManager: PackageManager;
  +instanceId: string;
  +detailedReport: number;
}

export type ServerOptions = {|
  +host?: string,
  +port: number,
  +https?: HTTPSOptions | boolean,
  +publicUrl?: string,
|};

export type HTTPSOptions = {|
  +cert: FilePath,
  +key: FilePath,
|};

// Source locations are 1-based, meaning lines and columns start at 1
export type SourceLocation = {|
  +filePath: string,
  +start: {|
    +line: number,
    +column: number,
  |},
  +end: {|
    +line: number,
    +column: number,
  |},
|};

export type Meta = JSONObject;

export type Symbol = string;
export interface Symbols // eslint-disable-next-line no-undef
  extends Iterable<[Symbol, {|local: Symbol, loc: ?SourceLocation|}]> {
  get(exportSymbol: Symbol): ?{|local: Symbol, loc: ?SourceLocation|};
  hasExportSymbol(exportSymbol: Symbol): boolean;
  hasLocalSymbol(local: Symbol): boolean;
  // Whether static analysis bailed out
  +isCleared: boolean;
}
export interface MutableSymbols extends Symbols {
  // Static analysis bailed out
  clear(): void;
  set(exportSymbol: Symbol, local: Symbol, loc: ?SourceLocation): void;
}

export type DependencyOptions = {|
  +moduleSpecifier: ModuleSpecifier,
  +isAsync?: boolean,
  +isEntry?: boolean,
  +isOptional?: boolean,
  +isURL?: boolean,
  +isWeak?: ?boolean,
  +loc?: SourceLocation,
  +env?: EnvironmentOpts,
  +meta?: Meta,
  +target?: Target,
  +symbols?: $ReadOnlyMap<Symbol, {|local: Symbol, loc: ?SourceLocation|}>,
|};

export interface Dependency {
  +id: string;
  +moduleSpecifier: ModuleSpecifier;
  +isAsync: boolean;
  +isEntry: boolean;
  +isOptional: boolean;
  +isURL: boolean;
  +isWeak: ?boolean;
  +loc: ?SourceLocation;
  +env: Environment;
  +meta: Meta;
  +target: ?Target;
  +sourceAssetId: ?string;
  +sourcePath: ?string;
  +pipeline: ?string;

  // (imported symbol -> variable that it is used as)
  // TODO make immutable
  +symbols: MutableSymbols;
}

export type File = {|
  +filePath: FilePath,
  +hash?: string,
|};

export type ASTGenerator = {|
  type: string,
  version: string,
|};

export interface BaseAsset {
  +env: Environment;
  +fs: FileSystem;
  +filePath: FilePath;
  +id: string;
  +meta: Meta;
  +isIsolated: boolean;
  +isInline: boolean;
  +isSplittable: ?boolean;
  +isSource: boolean;
  +type: string;
  +sideEffects: boolean;
  +uniqueKey: ?string;
  +astGenerator: ?ASTGenerator;

  // (symbol exported by this -> name of binding to export)
  +symbols: Symbols;

  getAST(): Promise<?AST>;
  getCode(): Promise<string>;
  getBuffer(): Promise<Buffer>;
  getStream(): Readable;
  getMap(): Promise<?SourceMap>;
  getMapBuffer(): Promise<?Buffer>;
  getIncludedFiles(): $ReadOnlyArray<File>;
  getDependencies(): $ReadOnlyArray<Dependency>;
  getConfig(
    filePaths: Array<FilePath>,
    options: ?{|
      packageKey?: string,
      parse?: boolean,
    |},
  ): Promise<ConfigResult | null>;
  getPackage(): Promise<PackageJSON | null>;
}

export interface MutableAsset extends BaseAsset {
  isIsolated: boolean;
  isInline: boolean;
  isSplittable: ?boolean;
  type: string;

  addDependency(dep: DependencyOptions): string;
  addIncludedFile(file: File): void;
  addURLDependency(url: string, opts: $Shape<DependencyOptions>): string;

  +symbols: MutableSymbols;

  isASTDirty(): boolean;
  setAST(AST): void;
  setBuffer(Buffer): void;
  setCode(string): void;
  setEnvironment(opts: EnvironmentOpts): void;
  setMap(?SourceMap): void;
  setStream(Readable): void;
}

export interface Asset extends BaseAsset {
  +stats: Stats;
}

export interface Config {
  +isSource: boolean;
  +searchPath: FilePath;
  +result: ConfigResult;
  +env: Environment;
  +resolvedPath: ?FilePath;

  setResolvedPath(filePath: FilePath): void;
  setResult(result: ConfigResult): void; // TODO: fix
  setResultHash(resultHash: string): void;
  addIncludedFile(filePath: FilePath): void;
  addDevDependency(name: PackageName, version?: Semver): void;
  setWatchGlob(glob: string): void;
  getConfigFrom(
    searchPath: FilePath,
    filePaths: Array<FilePath>,
    options: ?{|
      packageKey?: string,
      parse?: boolean,
      exclude?: boolean,
    |},
  ): Promise<ConfigResult | null>;
  getConfig(
    filePaths: Array<FilePath>,
    options: ?{|
      packageKey?: string,
      parse?: boolean,
      exclude?: boolean,
    |},
  ): Promise<ConfigResult | null>;
  getPackage(): Promise<PackageJSON | null>;
  shouldRehydrate(): void;
  shouldReload(): void;
  shouldInvalidateOnStartup(): void;
}

export type Stats = {|
  time: number,
  size: number,
|};

export type GenerateOutput = {|
  +content: Blob,
  +map?: ?SourceMap,
|};

export type Blob = string | Buffer | Readable;

export type TransformerResult = {|
  +ast?: ?AST,
  +content?: ?Blob,
  +dependencies?: $ReadOnlyArray<DependencyOptions>,
  +env?: EnvironmentOpts,
  +filePath?: FilePath,
  +includedFiles?: $ReadOnlyArray<File>,
  +isInline?: boolean,
  +isIsolated?: boolean,
  +isSource?: boolean,
  +isSplittable?: boolean,
  +map?: ?SourceMap,
  +meta?: Meta,
  +pipeline?: ?string,
  +sideEffects?: boolean,
  +symbols?: $ReadOnlyMap<Symbol, {|local: Symbol, loc: ?SourceLocation|}>,
  +symbolsConfident?: boolean,
  +type: string,
  +uniqueKey?: ?string,
|};

export type Async<T> = T | Promise<T>;

export type ResolveFn = (from: FilePath, to: string) => Promise<FilePath>;

type ResolveConfigFn = (
  configNames: Array<FilePath>,
) => Promise<FilePath | null>;

type ResolveConfigWithPathFn = (
  configNames: Array<FilePath>,
  assetFilePath: string,
) => Promise<FilePath | null>;

export type ValidateResult = {|
  warnings: Array<Diagnostic>,
  errors: Array<Diagnostic>,
|};

export type DedicatedThreadValidator = {|
  validateAll: ({|
    assets: Asset[],
    resolveConfigWithPath: ResolveConfigWithPathFn,
    options: PluginOptions,
    logger: PluginLogger,
  |}) => Async<Array<?ValidateResult>>,
|};

export type MultiThreadValidator = {|
  validate: ({|
    asset: Asset,
    config: ConfigResult | void,
    options: PluginOptions,
    logger: PluginLogger,
  |}) => Async<ValidateResult | void>,
  getConfig?: ({|
    asset: Asset,
    resolveConfig: ResolveConfigFn,
    options: PluginOptions,
    logger: PluginLogger,
  |}) => Async<ConfigResult | void>,
|};

export type Validator = DedicatedThreadValidator | MultiThreadValidator;

export type Transformer = {|
  // TODO: deprecate getConfig
  getConfig?: ({|
    asset: MutableAsset,
    resolve: ResolveFn,
    options: PluginOptions,
    logger: PluginLogger,
  |}) => Async<ConfigResult | void>,
  loadConfig?: ({|
    config: Config,
    options: PluginOptions,
    logger: PluginLogger,
  |}) => Async<void>,
  preSerializeConfig?: ({|
    config: Config,
    options: PluginOptions,
  |}) => Async<void>,
  postDeserializeConfig?: ({|
    config: Config,
    options: PluginOptions,
    logger: PluginLogger,
  |}) => Async<void>,
  canReuseAST?: ({|
    ast: AST,
    options: PluginOptions,
    logger: PluginLogger,
  |}) => boolean,
  parse?: ({|
    asset: MutableAsset,
    config: ?ConfigResult,
    resolve: ResolveFn,
    options: PluginOptions,
    logger: PluginLogger,
  |}) => Async<?AST>,
  transform({|
    asset: MutableAsset,
    config: ?ConfigResult,
    resolve: ResolveFn,
    options: PluginOptions,
    logger: PluginLogger,
  |}): Async<Array<TransformerResult | MutableAsset>>,
  generate?: ({|
    asset: Asset,
    ast: AST,
    options: PluginOptions,
    logger: PluginLogger,
  |}) => Async<GenerateOutput>,
  postProcess?: ({|
    assets: Array<MutableAsset>,
    config: ?ConfigResult,
    resolve: ResolveFn,
    options: PluginOptions,
    logger: PluginLogger,
  |}) => Async<Array<TransformerResult>>,
|};

export interface TraversalActions {
  skipChildren(): void;
  stop(): void;
}

export type GraphVisitor<TNode, TContext> =
  | GraphTraversalCallback<TNode, TContext>
  | {|
      enter?: GraphTraversalCallback<TNode, TContext>,
      exit?: GraphTraversalCallback<TNode, TContext>,
    |};
export type GraphTraversalCallback<TNode, TContext> = (
  node: TNode,
  context: ?TContext,
  actions: TraversalActions,
) => ?TContext;

export type BundleTraversable =
  | {|+type: 'asset', value: Asset|}
  | {|+type: 'dependency', value: Dependency|};

export type BundlerBundleGraphTraversable =
  | {|+type: 'asset', value: Asset|}
  | {|+type: 'dependency', value: Dependency|};

export type CreateBundleOpts =
  // If an entryAsset is provided, a bundle id, type, and environment will be
  // inferred from the entryAsset.
  | {|
      +uniqueKey?: string,
      +entryAsset: Asset,
      +target: Target,
      +isEntry?: ?boolean,
      +isInline?: ?boolean,
      +isSplittable?: ?boolean,
      +type?: ?string,
      +env?: ?Environment,
    |}
  // If an entryAsset is not provided, a bundle id, type, and environment must
  // be provided.
  | {|
      +uniqueKey: string,
      +entryAsset?: Asset,
      +target: Target,
      +isEntry?: ?boolean,
      +isInline?: ?boolean,
      +isSplittable?: ?boolean,
      +type: string,
      +env: Environment,
    |};

export type SymbolResolution = {|
  +asset: Asset,
  +exportSymbol: Symbol | string,
  +symbol: void | null | Symbol,
  // the location of the specifier that lead to this result
  +loc: ?SourceLocation,
|};

export type ExportSymbolResolution = {|
  ...SymbolResolution,
  +exportAs: Symbol | string,
|};

export interface Bundle {
  +id: string;
  +hashReference: string;
  +type: string;
  +env: Environment;
  +filePath: ?FilePath;
  +isEntry: ?boolean;
  +isInline: ?boolean;
  +isSplittable: ?boolean;
  +target: Target;
<<<<<<< HEAD
  +filePath: ?FilePath;
  +name: ?string;
  +displayName: ?string;
=======
>>>>>>> b275d096
  +stats: Stats;
  +pipeline: ?string;
  getEntryAssets(): Array<Asset>;
  getMainEntry(): ?Asset;
  hasAsset(Asset): boolean;
  traverseAssets<TContext>(visit: GraphVisitor<Asset, TContext>): ?TContext;
  traverse<TContext>(
    visit: GraphVisitor<BundleTraversable, TContext>,
  ): ?TContext;
}

export interface NamedBundle extends Bundle {
  +filePath: FilePath;
  +name: string;
  +displayName: string;
}

export type BundleGroup = {|
  target: Target,
  entryAssetId: string,
  bundleIds: Array<string>,
|};

export interface MutableBundleGraph extends BundleGraph<Bundle> {
  addAssetGraphToBundle(Asset, Bundle): void;
  addBundleToBundleGroup(Bundle, BundleGroup): void;
  createAssetReference(Dependency, Asset): void;
  createBundleReference(Bundle, Bundle): void;
  createBundle(CreateBundleOpts): Bundle;
  createBundleGroup(Dependency, Target): BundleGroup;
  getDependencyAssets(Dependency): Array<Asset>;
  getParentBundlesOfBundleGroup(BundleGroup): Array<Bundle>;
  getTotalSize(Asset): number;
  removeAssetGraphFromBundle(Asset, Bundle): void;
  removeBundleGroup(bundleGroup: BundleGroup): void;
  internalizeAsyncDependency(bundle: Bundle, dependency: Dependency): void;
  traverse<TContext>(
    GraphVisitor<BundlerBundleGraphTraversable, TContext>,
  ): ?TContext;
  traverseContents<TContext>(
    GraphVisitor<BundlerBundleGraphTraversable, TContext>,
  ): ?TContext;
}

export interface BundleGraph<TBundle: Bundle> {
  getBundles(): Array<TBundle>;
  getBundleGroupsContainingBundle(bundle: Bundle): Array<BundleGroup>;
  getBundlesInBundleGroup(bundleGroup: BundleGroup): Array<TBundle>;
  getChildBundles(bundle: Bundle): Array<TBundle>;
  getParentBundles(bundle: Bundle): Array<TBundle>;
  getSiblingBundles(bundle: Bundle): Array<TBundle>;
  getReferencedBundles(bundle: Bundle): Array<TBundle>;
  getDependencies(asset: Asset): Array<Dependency>;
  getIncomingDependencies(asset: Asset): Array<Dependency>;
  resolveExternalDependency(
    dependency: Dependency,
    bundle: ?Bundle,
  ): ?(
    | {|type: 'bundle_group', value: BundleGroup|}
    | {|type: 'asset', value: Asset|}
  );
  isDependencyDeferred(dependency: Dependency): boolean;
  getDependencyResolution(dependency: Dependency, bundle: ?Bundle): ?Asset;
  findBundlesWithAsset(Asset): Array<TBundle>;
  findBundlesWithDependency(Dependency): Array<TBundle>;
  isAssetReachableFromBundle(asset: Asset, bundle: Bundle): boolean;
  findReachableBundleWithAsset(bundle: Bundle, asset: Asset): ?TBundle;
  isAssetReferenced(asset: Asset): boolean;
  isAssetReferencedByDependant(bundle: Bundle, asset: Asset): boolean;
  hasParentBundleOfType(bundle: Bundle, type: string): boolean;
  /**
   * Resolve the export `symbol` of `asset` to the source,
   * stopping at the first asset after leaving `bundle`.
   * `symbol === null`: bailout (== caller should do `asset.exports[exportsSymbol]`)
   * `symbol === undefined`: symbol not found
   */
  resolveSymbol(
    asset: Asset,
    symbol: Symbol,
    boundary: ?Bundle,
  ): SymbolResolution;
  getExportedSymbols(asset: Asset): Array<ExportSymbolResolution>;
  traverseBundles<TContext>(
    visit: GraphVisitor<TBundle, TContext>,
    startBundle: ?Bundle,
  ): ?TContext;
}

export type BundleResult = {|
  +contents: Blob,
  +ast?: AST,
  +map?: ?SourceMap,
|};

export type ResolveResult = {|
  +filePath?: FilePath,
  +isExcluded?: boolean,
  +sideEffects?: boolean,
  +code?: string,
|};

export type Bundler = {|
  bundle({|
    bundleGraph: MutableBundleGraph,
    options: PluginOptions,
    logger: PluginLogger,
  |}): Async<void>,
  optimize({|
    bundleGraph: MutableBundleGraph,
    options: PluginOptions,
    logger: PluginLogger,
  |}): Async<void>,
|};

export type Namer = {|
  name({|
    bundle: Bundle,
    bundleGraph: BundleGraph<Bundle>,
    options: PluginOptions,
    logger: PluginLogger,
  |}): Async<?FilePath>,
|};

export type RuntimeAsset = {|
  +filePath: FilePath,
  +code: string,
  +dependency?: Dependency,
  +isEntry?: boolean,
|};

export type Runtime = {|
  apply({|
    bundle: NamedBundle,
    bundleGraph: BundleGraph<NamedBundle>,
    options: PluginOptions,
    logger: PluginLogger,
  |}): Async<void | RuntimeAsset | Array<RuntimeAsset>>,
|};

export type Packager = {|
  package({|
    bundle: NamedBundle,
    bundleGraph: BundleGraph<NamedBundle>,
    options: PluginOptions,
    logger: PluginLogger,
    getInlineBundleContents: (
      Bundle,
      BundleGraph<NamedBundle>,
    ) => Async<{|contents: Blob|}>,
    getSourceMapReference: (map: ?SourceMap) => Async<?string>,
  |}): Async<BundleResult>,
|};

export type Optimizer = {|
  optimize({|
    bundle: NamedBundle,
    contents: Blob,
    map: ?SourceMap,
    options: PluginOptions,
    logger: PluginLogger,
    getSourceMapReference: (map: ?SourceMap) => Async<?string>,
  |}): Async<BundleResult>,
|};

export type Resolver = {|
  resolve({|
    dependency: Dependency,
    options: PluginOptions,
    logger: PluginLogger,
    filePath: FilePath,
  |}): Async<?ResolveResult>,
|};

export type ProgressLogEvent = {|
  +type: 'log',
  +level: 'progress',
  +phase?: string,
  +message: string,
|};

export type DiagnosticLogEvent = {|
  +type: 'log',
  +level: 'error' | 'warn' | 'info' | 'verbose',
  +diagnostics: Array<Diagnostic>,
|};

export type TextLogEvent = {|
  +type: 'log',
  +level: 'success',
  +message: string,
|};

export type LogEvent = ProgressLogEvent | DiagnosticLogEvent | TextLogEvent;

export type BuildStartEvent = {|
  +type: 'buildStart',
|};

type WatchStartEvent = {|
  +type: 'watchStart',
|};

type WatchEndEvent = {|
  +type: 'watchEnd',
|};

type ResolvingProgressEvent = {|
  +type: 'buildProgress',
  +phase: 'resolving',
  +dependency: Dependency,
|};

type TransformingProgressEvent = {|
  +type: 'buildProgress',
  +phase: 'transforming',
  +filePath: FilePath,
|};

type BundlingProgressEvent = {|
  +type: 'buildProgress',
  +phase: 'bundling',
|};

type PackagingProgressEvent = {|
  +type: 'buildProgress',
  +phase: 'packaging',
  +bundle: NamedBundle,
|};

type OptimizingProgressEvent = {|
  +type: 'buildProgress',
  +phase: 'optimizing',
  +bundle: NamedBundle,
|};

export type BuildProgressEvent =
  | ResolvingProgressEvent
  | TransformingProgressEvent
  | BundlingProgressEvent
  | PackagingProgressEvent
  | OptimizingProgressEvent;

export type BuildSuccessEvent = {|
  +type: 'buildSuccess',
  +bundleGraph: BundleGraph<NamedBundle>,
  +buildTime: number,
  +changedAssets: Map<string, Asset>,
|};

export type BuildFailureEvent = {|
  +type: 'buildFailure',
  +diagnostics: Array<Diagnostic>,
|};

export type BuildEvent = BuildFailureEvent | BuildSuccessEvent;

export type ValidationEvent = {|
  +type: 'validation',
  +filePath: FilePath,
|};

export type ReporterEvent =
  | LogEvent
  | BuildStartEvent
  | BuildProgressEvent
  | BuildSuccessEvent
  | BuildFailureEvent
  | WatchStartEvent
  | WatchEndEvent
  | ValidationEvent;

export type Reporter = {|
  report({|
    event: ReporterEvent,
    options: PluginOptions,
    logger: PluginLogger,
  |}): Async<void>,
|};

export interface ErrorWithCode extends Error {
  +code?: string;
}

export interface IDisposable {
  dispose(): mixed;
}

export interface AsyncSubscription {
  unsubscribe(): Promise<mixed>;
}<|MERGE_RESOLUTION|>--- conflicted
+++ resolved
@@ -624,12 +624,8 @@
   +isInline: ?boolean;
   +isSplittable: ?boolean;
   +target: Target;
-<<<<<<< HEAD
-  +filePath: ?FilePath;
   +name: ?string;
   +displayName: ?string;
-=======
->>>>>>> b275d096
   +stats: Stats;
   +pipeline: ?string;
   getEntryAssets(): Array<Asset>;
