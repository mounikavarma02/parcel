--- conflicted
+++ resolved
@@ -21,7 +21,6 @@
     "node": ">= 12.0.0"
   },
   "dependencies": {
-<<<<<<< HEAD
     "@atlassian/internal-parcel-utils": "2.0.0-frontbucket.45",
     "@parcel/config-default": "2.0.0-frontbucket.64",
     "@parcel/core": "2.0.0-frontbucket.52",
@@ -30,19 +29,9 @@
     "@parcel/fs": "2.0.0-frontbucket.40",
     "@parcel/logger": "2.0.0-frontbucket.27",
     "@parcel/package-manager": "2.0.0-frontbucket.41",
+    "@parcel/reporter-cli": "2.0.0-frontbucket.45",
+    "@parcel/reporter-dev-server": "2.0.0-frontbucket.45",
     "@parcel/utils": "2.0.0-frontbucket.37",
-=======
-    "@parcel/config-default": "2.0.0-beta.1",
-    "@parcel/core": "2.0.0-beta.1",
-    "@parcel/diagnostic": "2.0.0-beta.1",
-    "@parcel/events": "2.0.0-beta.1",
-    "@parcel/fs": "2.0.0-beta.1",
-    "@parcel/logger": "2.0.0-beta.1",
-    "@parcel/package-manager": "2.0.0-beta.1",
-    "@parcel/reporter-cli": "2.0.0-beta.1",
-    "@parcel/reporter-dev-server": "2.0.0-beta.1",
-    "@parcel/utils": "2.0.0-beta.1",
->>>>>>> 2e760d23
     "chalk": "^4.1.0",
     "commander": "^7.0.0",
     "get-port": "^4.2.0",
