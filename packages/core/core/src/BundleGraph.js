--- conflicted
+++ resolved
@@ -6,16 +6,7 @@
   Symbol,
   TraversalActions,
 } from '@parcel/types';
-<<<<<<< HEAD
-import type {
-  ContentGraphOpts,
-  NodeId,
-  SerializedContentGraph,
-} from '@parcel/graph';
-import querystring from 'querystring';
-=======
 import type {NodeId, SerializedContentGraph} from '@parcel/graph';
->>>>>>> aafc318d
 
 import type {
   Asset,
@@ -35,7 +26,12 @@
 import assert from 'assert';
 import invariant from 'assert';
 import nullthrows from 'nullthrows';
-import {ContentGraph, ALL_EDGE_TYPES, mapVisitor} from '@parcel/graph';
+import {
+  ContentGraph,
+  type ContentGraphOpts,
+  ALL_EDGE_TYPES,
+  mapVisitor,
+} from '@parcel/graph';
 import {Hash, hashString} from '@parcel/hash';
 import {objectSortedEntriesDeep, getRootDir} from '@parcel/utils';
 
