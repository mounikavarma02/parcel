// @flow

import type {Asset, BundleBehavior} from '@parcel/types';
import type {Graph} from '@parcel/graph';
import type {AssetGraphNode, BundleGraphNode, Environment} from './types';
import {bundleGraphEdgeTypes} from './BundleGraph';
import {requestGraphEdgeTypes} from './RequestTracker';

import path from 'path';
import {fromNodeId} from '@parcel/graph';
import {fromProjectPathRelative} from './projectPath';
import {SpecifierType, Priority} from './types';

const COLORS = {
  root: 'gray',
  asset: 'green',
  dependency: 'orange',
  transformer_request: 'cyan',
  file: 'gray',
  default: 'white',
};

const TYPE_COLORS = {
  // bundle graph
  bundle: 'blue',
  contains: 'grey',
  internal_async: 'orange',
  references: 'red',
  sibling: 'green',
  // asset graph
  // request graph
  invalidated_by_create: 'green',
  invalidated_by_create_above: 'orange',
  invalidate_by_update: 'cyan',
  invalidated_by_delete: 'red',
};

export default async function dumpGraphToGraphViz(
  graph:
    | Graph<AssetGraphNode>
    | Graph<{|
<<<<<<< HEAD
        assets: Array<Asset>,
=======
        assets: Set<Asset>,
>>>>>>> 932b6bd7
        sourceBundles: Set<number>,
        bundleBehavior?: ?BundleBehavior,
      |}>
    | Graph<BundleGraphNode>,
  name: string,
  edgeTypes?: typeof bundleGraphEdgeTypes | typeof requestGraphEdgeTypes,
): Promise<void> {
  if (
    process.env.PARCEL_BUILD_ENV === 'production' ||
    process.env.PARCEL_DUMP_GRAPHVIZ == null ||
    // $FlowFixMe
    process.env.PARCEL_DUMP_GRAPHVIZ == false
  ) {
    return;
  }
  let detailedSymbols = process.env.PARCEL_DUMP_GRAPHVIZ === 'symbols';

  const graphviz = require('graphviz');
  const tempy = require('tempy');
  let g = graphviz.digraph('G');
  for (let [id, node] of graph.nodes) {
    let n = g.addNode(nodeId(id));
    // $FlowFixMe default is fine. Not every type needs to be in the map.
    n.set('color', COLORS[node.type || 'default']);
    n.set('shape', 'box');
    n.set('style', 'filled');
    let label;
    if (typeof node === 'string') {
      label = node;
    } else if (node.assets) {
      label = `(${nodeId(id)}), (assetIds: ${[...node.assets]
        .map(a => {
          let arr = a.filePath.split('/');
          return arr[arr.length - 1];
        })
        .join(', ')}) (sourceBundles: ${[...node.sourceBundles].join(
        ', ',
      )}) (bb ${node.bundleBehavior ?? 'none'})`;
    } else if (node.type) {
      label = `[${fromNodeId(id)}] ${node.type || 'No Type'}: [${node.id}]: `;
      if (node.type === 'dependency') {
        label += node.value.specifier;
        let parts = [];
        if (node.value.priority !== Priority.sync) {
          parts.push(
            Object.entries(Priority).find(
              ([, v]) => v === node.value.priority,
            )?.[0],
          );
        }
        if (node.value.isOptional) parts.push('optional');
        if (node.value.specifierType === SpecifierType.url) parts.push('url');
        if (node.hasDeferred) parts.push('deferred');
        if (node.excluded) parts.push('excluded');
        if (parts.length) label += ' (' + parts.join(', ') + ')';
        if (node.value.env) label += ` (${getEnvDescription(node.value.env)})`;
        let depSymbols = node.value.symbols;
        if (detailedSymbols) {
          if (depSymbols) {
            if (depSymbols.size) {
              label +=
                '\\nsymbols: ' +
                [...depSymbols].map(([e, {local}]) => [e, local]).join(';');
            }
            let weakSymbols = [...depSymbols]
              .filter(([, {isWeak}]) => isWeak)
              .map(([s]) => s);
            if (weakSymbols.length) {
              label += '\\nweakSymbols: ' + weakSymbols.join(',');
            }
            if (node.usedSymbolsUp.size > 0) {
              label +=
                '\\nusedSymbolsUp: ' +
                [...node.usedSymbolsUp]
                  .map(([s, sAsset]) =>
                    sAsset
                      ? `${s}(${sAsset.asset}.${sAsset.symbol ?? ''})`
                      : sAsset === null
                      ? `${s}(external)`
                      : `${s}(ambiguous)`,
                  )
                  .join(',');
            }
            if (node.usedSymbolsDown.size > 0) {
              label +=
                '\\nusedSymbolsDown: ' + [...node.usedSymbolsDown].join(',');
            }
          } else {
            label += '\\nsymbols: cleared';
          }
        }
      } else if (node.type === 'asset') {
        label +=
          path.basename(fromProjectPathRelative(node.value.filePath)) +
          '#' +
          node.value.type;
        if (detailedSymbols) {
          if (!node.value.symbols) {
            label += '\\nsymbols: cleared';
          } else if (node.value.symbols.size) {
            label +=
              '\\nsymbols: ' +
              [...node.value.symbols]
                .map(([e, {local}]) => [e, local])
                .join(';');
          }
          if (node.usedSymbols.size) {
            label += '\\nusedSymbols: ' + [...node.usedSymbols].join(',');
          }
        } else {
          label += '\\nsymbols: cleared';
        }
      } else if (node.type === 'asset_group') {
        if (node.deferred) label += '(deferred)';
      } else if (node.type === 'file') {
        label += path.basename(node.value.filePath);
      } else if (node.type === 'transformer_request') {
        label +=
          path.basename(node.value.filePath) +
          ` (${getEnvDescription(node.value.env)})`;
      } else if (node.type === 'bundle') {
        let parts = [];
        if (node.value.needsStableName) parts.push('stable name');
        parts.push(node.value.name);
        parts.push('bb:' + (node.value.bundleBehavior ?? 'null'));
        if (parts.length) label += ' (' + parts.join(', ') + ')';
        if (node.value.env) label += ` (${getEnvDescription(node.value.env)})`;
      } else if (node.type === 'request') {
        label = node.value.type + ':' + node.id;
      }
    }
    n.set('label', label);
  }

  let edgeNames;
  if (edgeTypes) {
    edgeNames = Object.fromEntries(
      Object.entries(edgeTypes).map(([k, v]) => [v, k]),
    );
  }

  for (let edge of graph.getAllEdges()) {
    let gEdge = g.addEdge(nodeId(edge.from), nodeId(edge.to));
    let color = null;
    if (edge.type != 1 && edgeNames) {
      color = TYPE_COLORS[edgeNames[edge.type]];
    }
    if (color != null) {
      gEdge.set('color', color);
    }
  }
  let tmp = tempy.file({name: `${name}.png`});
  await g.output('png', tmp);
  // eslint-disable-next-line no-console
  console.log('Dumped', tmp);
}

function nodeId(id) {
  // $FlowFixMe
  return `node${id}`;
}

function getEnvDescription(env: Environment) {
  let description;
  if (typeof env.engines.browsers === 'string') {
    description = `${env.context}: ${env.engines.browsers}`;
  } else if (Array.isArray(env.engines.browsers)) {
    description = `${env.context}: ${env.engines.browsers.join(', ')}`;
  } else if (env.engines.node) {
    description = `node: ${env.engines.node}`;
  } else if (env.engines.electron) {
    description = `electron: ${env.engines.electron}`;
  }

  return description ?? '';
}<|MERGE_RESOLUTION|>--- conflicted
+++ resolved
@@ -39,11 +39,7 @@
   graph:
     | Graph<AssetGraphNode>
     | Graph<{|
-<<<<<<< HEAD
-        assets: Array<Asset>,
-=======
         assets: Set<Asset>,
->>>>>>> 932b6bd7
         sourceBundles: Set<number>,
         bundleBehavior?: ?BundleBehavior,
       |}>
