// @flow strict-local

import type {GraphVisitor} from '@parcel/types';
import type {ContentKey, NodeId, SerializedContentGraph} from '@parcel/graph';
import type {
  Asset,
  AssetGraphNode,
  AssetGroup,
  AssetGroupNode,
  AssetNode,
  Dependency,
  DependencyNode,
  Entry,
  EntryFileNode,
  EntrySpecifierNode,
  Environment,
  Target,
} from './types';

import invariant from 'assert';
import {hashString, Hash} from '@parcel/hash';
import {hashObject, objectSortedEntries} from '@parcel/utils';
import nullthrows from 'nullthrows';
<<<<<<< HEAD
import ContentGraph, {
  type SerializedContentGraph,
  type ContentGraphOpts,
} from './ContentGraph';
import {getNextNodeId, nodeIdsIsEmpty, hasMultipleNodeIds} from './Graph';
=======
import {ContentGraph} from '@parcel/graph';
>>>>>>> f03eddda
import {createDependency} from './Dependency';
import {type ProjectPath, fromProjectPathRelative} from './projectPath';

type InitOpts = {|
  entries?: Array<ProjectPath>,
  targets?: Array<Target>,
  assetGroups?: Array<AssetGroup>,
|};

type AssetGraphOpts = {|
  ...ContentGraphOpts<AssetGraphNode>,
  hash?: ?string,
|};

type SerializedAssetGraph = {|
  ...SerializedContentGraph<AssetGraphNode>,
  hash?: ?string,
|};

export function nodeFromDep(dep: Dependency): DependencyNode {
  return {
    id: dep.id,
    type: 'dependency',
    value: dep,
    deferred: false,
    excluded: false,
    usedSymbolsDown: new Set(),
    usedSymbolsUp: new Set(),
    usedSymbolsDownDirty: true,
    usedSymbolsUpDirtyDown: true,
    usedSymbolsUpDirtyUp: true,
  };
}

export function nodeFromAssetGroup(assetGroup: AssetGroup): AssetGroupNode {
  return {
    id: hashString(
      fromProjectPathRelative(assetGroup.filePath) +
        assetGroup.env.id +
        String(assetGroup.isSource) +
        String(assetGroup.sideEffects) +
        (assetGroup.code ?? '') +
        ':' +
        (assetGroup.pipeline ?? '') +
        ':' +
        (assetGroup.query
          ? JSON.stringify(objectSortedEntries(assetGroup.query))
          : ''),
    ),
    type: 'asset_group',
    value: assetGroup,
    usedSymbolsDownDirty: true,
  };
}

export function nodeFromAsset(asset: Asset): AssetNode {
  return {
    id: asset.id,
    type: 'asset',
    value: asset,
    usedSymbols: new Set(),
    usedSymbolsDownDirty: true,
    usedSymbolsUpDirty: true,
  };
}

export function nodeFromEntrySpecifier(entry: ProjectPath): EntrySpecifierNode {
  return {
    id: 'entry_specifier:' + fromProjectPathRelative(entry),
    type: 'entry_specifier',
    value: entry,
  };
}

export function nodeFromEntryFile(entry: Entry): EntryFileNode {
  return {
    id: 'entry_file:' + hashObject(entry),
    type: 'entry_file',
    value: entry,
  };
}

export default class AssetGraph extends ContentGraph<AssetGraphNode> {
  onNodeRemoved: ?(nodeId: NodeId) => mixed;
  hash: ?string;
  envCache: Map<string, Environment>;

  constructor(opts: ?AssetGraphOpts) {
    if (opts) {
      let {hash, ...rest} = opts;
      super(rest);
      this.hash = hash;
    } else {
      super();
      this.setRootNodeId(
        this.addNode({
          id: '@@root',
          type: 'root',
          value: null,
        }),
      );
    }
    this.envCache = new Map();
  }

  // $FlowFixMe[prop-missing]
  static deserialize(opts: AssetGraphOpts): AssetGraph {
    return new AssetGraph(opts);
  }

  // $FlowFixMe[prop-missing]
  serialize(): SerializedAssetGraph {
    return {
      ...super.serialize(),
      hash: this.hash,
    };
  }

  // Deduplicates Environments by making them referentially equal
  normalizeEnvironment(input: Asset | Dependency | AssetGroup) {
    let {id, context} = input.env;
    let idAndContext = `${id}-${context}`;

    let env = this.envCache.get(idAndContext);
    if (env) {
      input.env = env;
    } else {
      this.envCache.set(idAndContext, input.env);
    }
  }

  setRootConnections({entries, assetGroups}: InitOpts) {
    let nodes = [];
    if (entries) {
      for (let entry of entries) {
        let node = nodeFromEntrySpecifier(entry);
        nodes.push(node);
      }
    } else if (assetGroups) {
      nodes.push(
        ...assetGroups.map(assetGroup => nodeFromAssetGroup(assetGroup)),
      );
    }
    this.replaceNodeIdsConnectedTo(
      nullthrows(this.rootNodeId),
      nodes.map(node => this.addNode(node)),
    );
  }

  addNode(node: AssetGraphNode): NodeId {
    this.hash = null;
    let existing = this.getNodeByContentKey(node.id);
    if (existing != null) {
      invariant(existing.type === node.type);
      // $FlowFixMe[incompatible-type] Checked above
      // $FlowFixMe[prop-missing]
      existing.value = node.value;
      let existingId = this.getNodeIdByContentKey(node.id);
      this.updateNode(existingId, existing);
      return existingId;
    }
    return super.addNodeByContentKey(node.id, node);
  }

  removeNode(nodeId: NodeId): void {
    this.hash = null;
    this.onNodeRemoved && this.onNodeRemoved(nodeId);
    // This needs to mark all connected nodes that doesn't become orphaned
    // due to replaceNodesConnectedTo to make sure that the symbols of
    // nodes from which at least one parent was removed are updated.
    let node = nullthrows(this.getNode(nodeId));
    if (this.isOrphanedNode(nodeId) && node.type === 'dependency') {
      let children = [];
      for (let id of this.getNodeIdsConnectedFrom(nodeId)) {
        children.push(nullthrows(this.getNode(id)));
      }
      for (let n of children) {
        invariant(n.type === 'asset_group' || n.type === 'asset');
        n.usedSymbolsDownDirty = true;
      }
    }
    return super.removeNode(nodeId);
  }

  resolveEntry(
    entry: ProjectPath,
    resolved: Array<Entry>,
    correspondingRequest: ContentKey,
  ) {
    let entrySpecifierNodeId = this.getNodeIdByContentKey(
      nodeFromEntrySpecifier(entry).id,
    );
    let entrySpecifierNode = nullthrows(this.getNode(entrySpecifierNodeId));
    invariant(entrySpecifierNode.type === 'entry_specifier');
    entrySpecifierNode.correspondingRequest = correspondingRequest;

    this.replaceNodeIdsConnectedTo(
      entrySpecifierNodeId,
      resolved.map(file => this.addNode(nodeFromEntryFile(file))),
    );
  }

  resolveTargets(
    entry: Entry,
    targets: Array<Target>,
    correspondingRequest: string,
  ) {
    let depNodes = targets.map(target => {
      let node = nodeFromDep(
        // The passed project path is ignored in this case, because there is no `loc`
        createDependency('', {
          specifier: fromProjectPathRelative(entry.filePath),
          specifierType: 'esm', // ???
          pipeline: target.pipeline,
          target: target,
          env: target.env,
          isEntry: true,
          needsStableName: true,
          symbols: target.env.isLibrary
            ? new Map([['*', {local: '*', isWeak: true, loc: null}]])
            : undefined,
        }),
      );

      if (node.value.env.isLibrary) {
        // in library mode, all of the entry's symbols are "used"
        node.usedSymbolsDown.add('*');
      }
      return node;
    });

    let entryNodeId = this.getNodeIdByContentKey(nodeFromEntryFile(entry).id);
    let entryNode = nullthrows(this.getNode(entryNodeId));
    invariant(entryNode.type === 'entry_file');
    entryNode.correspondingRequest = correspondingRequest;

    this.replaceNodeIdsConnectedTo(
      entryNodeId,
      depNodes.map(node => this.addNode(node)),
    );
  }

  resolveDependency(
    dependency: Dependency,
    assetGroup: ?AssetGroup,
    correspondingRequest: string,
  ) {
    let depNodeId = this.getNodeIdByContentKey(dependency.id);
    let depNode = nullthrows(this.getNode(depNodeId));
    invariant(depNode.type === 'dependency');
    depNode.correspondingRequest = correspondingRequest;

    if (!assetGroup) {
      return;
    }

    let assetGroupNode = nodeFromAssetGroup(assetGroup);
    let existing = this.getNodeByContentKey(assetGroupNode.id);
    if (existing != null) {
      invariant(existing.type === 'asset_group');
      assetGroupNode.value.canDefer =
        assetGroupNode.value.canDefer && existing.value.canDefer;
    }

    let assetGroupNodeId = this.addNode(assetGroupNode);
    this.replaceNodeIdsConnectedTo(this.getNodeIdByContentKey(dependency.id), [
      assetGroupNodeId,
    ]);

    this.replaceNodeIdsConnectedTo(depNodeId, [assetGroupNodeId]);
  }

  shouldVisitChild(nodeId: NodeId, childNodeId: NodeId): boolean {
    let node = nullthrows(this.getNode(nodeId));
    let childNode = nullthrows(this.getNode(childNodeId));
    if (
      node.type !== 'dependency' ||
      childNode.type !== 'asset_group' ||
      childNode.deferred === false
    ) {
      return true;
    }

    let {sideEffects, canDefer = true} = childNode.value;
    let dependency = node.value;
    let previouslyDeferred = childNode.deferred;
    let defer = this.shouldDeferDependency(dependency, sideEffects, canDefer);
    node.hasDeferred = defer;
    childNode.deferred = defer;

    if (!previouslyDeferred && defer) {
      this.markParentsWithHasDeferred(nodeId);
    } else if (previouslyDeferred && !defer) {
      this.unmarkParentsWithHasDeferred(childNodeId);
    }

    return !defer;
  }

  // Dependency: mark parent Asset <- AssetGroup with hasDeferred true
  markParentsWithHasDeferred(nodeId: NodeId) {
    this.traverseAncestors(nodeId, (traversedNodeId, _, actions) => {
      let traversedNode = nullthrows(this.getNode(traversedNodeId));
      if (traversedNode.type === 'asset') {
        traversedNode.hasDeferred = true;
      } else if (traversedNode.type === 'asset_group') {
        traversedNode.hasDeferred = true;
        actions.skipChildren();
      } else if (nodeId !== traversedNodeId) {
        actions.skipChildren();
      }
    });
  }

  // AssetGroup: update hasDeferred of all parent Dependency <- Asset <- AssetGroup
  unmarkParentsWithHasDeferred(nodeId: NodeId) {
    this.traverseAncestors(nodeId, (traversedNodeId, ctx, actions) => {
      let traversedNode = nullthrows(this.getNode(traversedNodeId));
      if (traversedNode.type === 'asset') {
        let hasDeferred = false;
        for (let childNodeId of this.getNodeIdsConnectedFrom(traversedNodeId)) {
          let childNode = nullthrows(this.getNode(childNodeId));
          if (childNode.hasDeferred != null && childNode.hasDeferred != false) {
            hasDeferred = true;
            break;
          }
        }
        if (!hasDeferred) {
          delete traversedNode.hasDeferred;
        }
        return {hasDeferred};
      } else if (
        traversedNode.type === 'asset_group' &&
        nodeId !== traversedNodeId
      ) {
        if (!ctx?.hasDeferred) {
          delete traversedNode.hasDeferred;
        }
        actions.skipChildren();
      } else if (traversedNode.type === 'dependency') {
        traversedNode.hasDeferred = false;
      } else if (nodeId !== traversedNodeId) {
        actions.skipChildren();
      }
    });
  }

  // Defer transforming this dependency if it is marked as weak, there are no side effects,
  // no re-exported symbols are used by ancestor dependencies and the re-exporting asset isn't
  // using a wildcard and isn't an entry (in library mode).
  // This helps with performance building large libraries like `lodash-es`, which re-exports
  // a huge number of functions since we can avoid even transforming the files that aren't used.
  shouldDeferDependency(
    dependency: Dependency,
    sideEffects: ?boolean,
    canDefer: boolean,
  ): boolean {
    let defer = false;
    let dependencySymbols = dependency.symbols;
    if (
      dependencySymbols &&
      [...dependencySymbols].every(([, {isWeak}]) => isWeak) &&
      sideEffects === false &&
      canDefer &&
      !dependencySymbols.has('*')
    ) {
      let depNodeId = this.getNodeIdByContentKey(dependency.id);
      let depNode = this.getNode(depNodeId);
      invariant(depNode);

      let assets = () => this.getNodeIdsConnectedTo(depNodeId);
      let symbols = new Map(
        [...dependencySymbols].map(([key, val]) => [val.local, key]),
      );
      let assetNode = getNextNodeId(assets()).value;
      invariant(
        assetNode != null &&
          !nodeIdsIsEmpty(assets()) &&
          !hasMultipleNodeIds(assets()),
      );
      let firstAsset = nullthrows(this.getNode(assetNode));
      invariant(firstAsset.type === 'asset');
      let resolvedAsset = firstAsset.value;
      let deps = this.getIncomingDependencies(resolvedAsset);
      defer = deps.every(
        d =>
          d.symbols &&
          !(d.env.isLibrary && d.isEntry) &&
          !d.symbols.has('*') &&
          ![...d.symbols.keys()].some(symbol => {
            if (!resolvedAsset.symbols) return true;
            let assetSymbol = resolvedAsset.symbols?.get(symbol)?.local;
            return assetSymbol != null && symbols.has(assetSymbol);
          }),
      );
    }
    return defer;
  }

  resolveAssetGroup(
    assetGroup: AssetGroup,
    assets: Array<Asset>,
    correspondingRequest: ContentKey,
  ) {
    this.normalizeEnvironment(assetGroup);
    let assetGroupNode = nodeFromAssetGroup(assetGroup);
    assetGroupNode = this.getNodeByContentKey(assetGroupNode.id);
    if (!assetGroupNode) {
      return;
    }
    invariant(assetGroupNode.type === 'asset_group');
    assetGroupNode.correspondingRequest = correspondingRequest;

    let assetsByKey = new Map();
    for (let asset of assets) {
      if (asset.uniqueKey != null) {
        assetsByKey.set(asset.uniqueKey, asset);
      }
    }

    let dependentAssetKeys = new Set();
    for (let asset of assets) {
      for (let dep of asset.dependencies.values()) {
        if (assetsByKey.has(dep.specifier)) {
          dependentAssetKeys.add(dep.specifier);
        }
      }
    }

    let assetObjects: Array<{|
      assetNodeId: NodeId,
      dependentAssets: Array<Asset>,
    |}> = [];
    let assetNodeIds = [];
    for (let asset of assets) {
      this.normalizeEnvironment(asset);
      let isDirect = !dependentAssetKeys.has(asset.uniqueKey);

      let dependentAssets = [];
      for (let dep of asset.dependencies.values()) {
        let dependentAsset = assetsByKey.get(dep.specifier);
        if (dependentAsset) {
          dependentAssets.push(dependentAsset);
        }
      }
      let id = this.addNode(nodeFromAsset(asset));
      assetObjects.push({
        assetNodeId: id,
        dependentAssets,
      });

      if (isDirect) {
        assetNodeIds.push(id);
      }
    }

    this.replaceNodeIdsConnectedTo(
      this.getNodeIdByContentKey(assetGroupNode.id),
      assetNodeIds,
    );
    for (let {assetNodeId, dependentAssets} of assetObjects) {
      // replaceNodesConnectedTo has merged the value into the existing node, retrieve
      // the actual current node.
      let assetNode = nullthrows(this.getNode(assetNodeId));
      invariant(assetNode.type === 'asset');
      this.resolveAsset(assetNode, dependentAssets);
    }
  }

  resolveAsset(assetNode: AssetNode, dependentAssets: Array<Asset>) {
    let depNodeIds: Array<NodeId> = [];
    let depNodesWithAssets = [];
    for (let dep of assetNode.value.dependencies.values()) {
      this.normalizeEnvironment(dep);
      let depNode = nodeFromDep(dep);
      let existing = this.getNodeByContentKey(depNode.id);
      if (
        existing?.type === 'dependency' &&
        existing.value.resolverMeta != null
      ) {
        depNode.value.meta = {
          ...depNode.value.meta,
          ...existing.value.resolverMeta,
        };
      }
      let dependentAsset = dependentAssets.find(
        a => a.uniqueKey === dep.specifier,
      );
      if (dependentAsset) {
        depNode.complete = true;
        depNodesWithAssets.push([depNode, nodeFromAsset(dependentAsset)]);
      }
      depNode.value.sourceAssetType = assetNode.value.type;
      depNodeIds.push(this.addNode(depNode));
    }

    assetNode.usedSymbolsDownDirty = true;
    this.replaceNodeIdsConnectedTo(
      this.getNodeIdByContentKey(assetNode.id),
      depNodeIds,
    );

    for (let [depNode, dependentAssetNode] of depNodesWithAssets) {
      let depAssetNodeId = this.addNode(dependentAssetNode);

      this.replaceNodeIdsConnectedTo(this.getNodeIdByContentKey(depNode.id), [
        depAssetNodeId,
      ]);
    }
  }

  getIncomingDependencies(asset: Asset): Array<Dependency> {
    let nodeId = this._contentKeyToNodeId.get(asset.id);
    if (!nodeId) {
      return [];
    }

    let assetGroupIds = [...this.getNodeIdsConnectedTo(nodeId)];
    let dependencies = [];
    for (let i = 0; i < assetGroupIds.length; i++) {
      let assetGroupId = assetGroupIds[i];

      // Sometimes assets are connected directly to dependencies
      // rather than through an asset group. This happens due to
      // inline dependencies on assets via uniqueKey. See resolveAsset.
      let node = this.getNode(assetGroupId);
      if (node?.type === 'dependency') {
        dependencies.push(node.value);
        continue;
      }

      let assetIds = [...this.getNodeIdsConnectedTo(assetGroupId)];
      for (let j = 0; j < assetIds.length; j++) {
        let node = this.getNode(assetIds[j]);
        if (!node || node.type !== 'dependency') {
          continue;
        }

        dependencies.push(node.value);
      }
    }

    return dependencies;
  }

  traverseAssets<TContext>(
    visit: GraphVisitor<Asset, TContext>,
    startNodeId: ?NodeId,
  ): ?TContext {
    return this.filteredTraverse(
      nodeId => {
        let node = nullthrows(this.getNode(nodeId));
        return node.type === 'asset' ? node.value : null;
      },
      visit,
      startNodeId,
    );
  }

  getEntryAssetGroupNodes(): Array<AssetGroupNode> {
    let entryNodes = [];
    this.traverse((nodeId, _, actions) => {
      let node = nullthrows(this.getNode(nodeId));
      if (node.type === 'asset_group') {
        entryNodes.push(node);
        actions.skipChildren();
      }
    });
    return entryNodes;
  }

  getEntryAssets(): Array<Asset> {
    let entries = [];
    this.traverseAssets((asset, ctx, traversal) => {
      entries.push(asset);
      traversal.skipChildren();
    });

    return entries;
  }

  getHash(): string {
    if (this.hash != null) {
      return this.hash;
    }

    let hash = new Hash();
    // TODO: sort??
    this.traverse(nodeId => {
      let node = nullthrows(this.getNode(nodeId));
      if (node.type === 'asset') {
        hash.writeString(nullthrows(node.value.outputHash));
      } else if (node.type === 'dependency' && node.value.target) {
        hash.writeString(JSON.stringify(node.value.target));
      }
    });

    this.hash = hash.finish();
    return this.hash;
  }
}<|MERGE_RESOLUTION|>--- conflicted
+++ resolved
@@ -21,15 +21,13 @@
 import {hashString, Hash} from '@parcel/hash';
 import {hashObject, objectSortedEntries} from '@parcel/utils';
 import nullthrows from 'nullthrows';
-<<<<<<< HEAD
-import ContentGraph, {
-  type SerializedContentGraph,
+import {
+  getNextNodeId,
+  nodeIdsIsEmpty,
+  hasMultipleNodeIds,
   type ContentGraphOpts,
-} from './ContentGraph';
-import {getNextNodeId, nodeIdsIsEmpty, hasMultipleNodeIds} from './Graph';
-=======
+} from '@parcel/Graph';
 import {ContentGraph} from '@parcel/graph';
->>>>>>> f03eddda
 import {createDependency} from './Dependency';
 import {type ProjectPath, fromProjectPathRelative} from './projectPath';
 
