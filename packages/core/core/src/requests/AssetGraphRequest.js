--- conflicted
+++ resolved
@@ -103,12 +103,9 @@
   name: string;
   assetRequests: Array<AssetGroup> = [];
   cacheKey: string;
-<<<<<<< HEAD
   tracer: Tracer;
-=======
   shouldBuildLazily: boolean;
   requestedAssetIds: Set<string>;
->>>>>>> 1ce8f3af
 
   constructor({input, prevResult, api, options}: RunInput) {
     let {
@@ -209,20 +206,15 @@
           return dep;
         }),
       );
-<<<<<<< HEAD
-    if (entryDependencies.some(d => d.value.env.scopeHoist)) {
-      await this.tracer.wrap('propagateSymbols', async () => {
-        await this.propagateSymbols();
-      });
-=======
     if (entryDependencies.some(d => d.value.env.shouldScopeHoist)) {
       try {
-        this.propagateSymbols();
+        await this.tracer.wrap('propagateSymbols', () => {
+          this.propagateSymbols();
+        });
       } catch (e) {
         dumpToGraphViz(this.assetGraph, 'AssetGraph_' + this.name + '_failed');
         throw e;
       }
->>>>>>> 1ce8f3af
     }
     dumpToGraphViz(this.assetGraph, 'AssetGraph_' + this.name);
 
