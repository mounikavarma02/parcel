// @flow strict-local
import type {Diagnostic} from '@parcel/diagnostic';
import type {
  Async,
  FileCreateInvalidation,
  FilePath,
  QueryParameters,
} from '@parcel/types';
import type {StaticRunOpts} from '../RequestTracker';
import type {AssetGroup, Dependency, ParcelOptions} from '../types';
import type {ConfigAndCachePath} from './ParcelConfigRequest';

import ThrowableDiagnostic, {errorToDiagnostic} from '@parcel/diagnostic';
import {PluginLogger} from '@parcel/logger';
import {escapeMarkdown, relativePath} from '@parcel/utils';
import nullthrows from 'nullthrows';
import path from 'path';
import URL from 'url';
import querystring from 'querystring';
import {report} from '../ReporterRunner';
import PublicDependency from '../public/Dependency';
import PluginOptions from '../public/PluginOptions';
import ParcelConfig from '../ParcelConfig';
import createParcelConfigRequest, {
  getCachedParcelConfig,
} from './ParcelConfigRequest';

export type PathRequest = {|
  id: string,
  +type: 'path_request',
  run: RunOpts => Async<?AssetGroup>,
  input: PathRequestInput,
|};

export type PathRequestInput = {|
  dependency: Dependency,
  name: string,
|};

type RunOpts = {|
  input: PathRequestInput,
  ...StaticRunOpts<?AssetGroup>,
|};

const type = 'path_request';
const QUERY_PARAMS_REGEX = /^([^\t\r\n\v\f?]*)(\?.*)?/;

export default function createPathRequest(
  input: PathRequestInput,
): PathRequest {
  return {
    id: input.dependency.id + ':' + input.name,
    type,
    run,
    input,
  };
}

async function run({input, api, options}: RunOpts) {
  let configResult = nullthrows(
    await api.runRequest<null, ConfigAndCachePath>(createParcelConfigRequest()),
  );
  let config = getCachedParcelConfig(configResult, options);
  let resolverRunner = new ResolverRunner({
    options,
    config,
  });
  let result = await resolverRunner.resolve(input.dependency);

  if (result != null) {
    if (result.invalidateOnFileCreate) {
      for (let file of result.invalidateOnFileCreate) {
        api.invalidateOnFileCreate(file);
      }
    }

<<<<<<< HEAD
  // ATLASSIAN: quick fix for https://product-fabric.atlassian.net/jira/software/projects/P2X/boards/431
  // Ideal solution involves additional api to allow resolvers to set their own invalidations
  if (
    assetGroup != null &&
    assetGroup.filePath.includes('node_modules') &&
    options.lockFile != null
  ) {
    api.invalidateOnFileUpdate(options.lockFile);
  }

  return assetGroup;
=======
    if (result.invalidateOnFileChange) {
      for (let filePath of result.invalidateOnFileChange) {
        api.invalidateOnFileUpdate(filePath);
        api.invalidateOnFileDelete(filePath);
      }
    }

    api.invalidateOnFileDelete(result.assetGroup.filePath);
    return result.assetGroup;
  }
>>>>>>> 10df701f
}

type ResolverRunnerOpts = {|
  config: ParcelConfig,
  options: ParcelOptions,
|};

type ResolverResult = {|
  assetGroup: AssetGroup,
  invalidateOnFileCreate?: Array<FileCreateInvalidation>,
  invalidateOnFileChange?: Array<FilePath>,
|};

export class ResolverRunner {
  config: ParcelConfig;
  options: ParcelOptions;
  pluginOptions: PluginOptions;

  constructor({config, options}: ResolverRunnerOpts) {
    this.config = config;
    this.options = options;
    this.pluginOptions = new PluginOptions(this.options);
  }

  async getThrowableDiagnostic(
    dependency: Dependency,
    message: string,
  ): Async<ThrowableDiagnostic> {
    let diagnostic: Diagnostic = {
      message,
      origin: '@parcel/core',
    };

    if (dependency.loc && dependency.sourcePath != null) {
      diagnostic.filePath = dependency.sourcePath;
      diagnostic.codeFrame = {
        code: await this.options.inputFS.readFile(
          dependency.sourcePath,
          'utf8',
        ),
        codeHighlights: dependency.loc
          ? [{start: dependency.loc.start, end: dependency.loc.end}]
          : [],
      };
    }

    return new ThrowableDiagnostic({diagnostic});
  }

  async resolve(dependency: Dependency): Promise<?ResolverResult> {
    let dep = new PublicDependency(dependency);
    report({
      type: 'buildProgress',
      phase: 'resolving',
      dependency: dep,
    });

    let resolvers = await this.config.getResolvers();

    let pipeline;
    let filePath;
    let query: ?QueryParameters;
    let validPipelines = new Set(this.config.getNamedPipelines());
    if (
      // Don't consider absolute paths. Absolute paths are only supported for entries,
      // and include e.g. `C:\` on Windows, conflicting with pipelines.
      !path.isAbsolute(dependency.moduleSpecifier) &&
      dependency.moduleSpecifier.includes(':')
    ) {
      [pipeline, filePath] = dependency.moduleSpecifier.split(':');
      if (!validPipelines.has(pipeline)) {
        if (dep.isURL) {
          // This may be a url protocol or scheme rather than a pipeline, such as
          // `url('http://example.com/foo.png')`
          return null;
        } else {
          throw await this.getThrowableDiagnostic(
            dependency,
            `Unknown pipeline: ${pipeline}.`,
          );
        }
      }
    } else {
      if (dependency.isURL && dependency.moduleSpecifier.startsWith('//')) {
        // A protocol-relative URL, e.g `url('//example.com/foo.png')`
        return null;
      }
      filePath = dependency.moduleSpecifier;
    }

    let queryPart = null;
    if (dependency.isURL) {
      let parsed = URL.parse(filePath);
      if (typeof parsed.pathname !== 'string') {
        throw await this.getThrowableDiagnostic(
          dependency,
          `Received URL without a pathname ${filePath}.`,
        );
      }
      filePath = decodeURIComponent(parsed.pathname);
      if (parsed.query != null) {
        queryPart = parsed.query;
      }
    } else {
      let matchesQuerystring = filePath.match(QUERY_PARAMS_REGEX);
      if (matchesQuerystring && matchesQuerystring[2] != null) {
        filePath = matchesQuerystring[1];
        queryPart = matchesQuerystring[2].substr(1);
      }
    }
    if (queryPart != null) {
      query = querystring.parse(queryPart);
    }

    let diagnostics: Array<Diagnostic> = [];
    for (let resolver of resolvers) {
      try {
        let result = await resolver.plugin.resolve({
          filePath,
          dependency: dep,
          options: this.pluginOptions,
          logger: new PluginLogger({origin: resolver.name}),
        });

        if (result) {
          if (result.meta) {
            dependency.meta = {
              ...dependency.meta,
              ...result.meta,
            };
          }

          if (result.isExcluded) {
            return null;
          }

          if (result.filePath != null) {
            return {
              assetGroup: {
                canDefer: result.canDefer,
                filePath: result.filePath,
                query,
                sideEffects: result.sideEffects,
                code: result.code,
                env: dependency.env,
                pipeline: pipeline ?? dependency.pipeline,
                isURL: dependency.isURL,
              },
              invalidateOnFileCreate: result.invalidateOnFileCreate,
              invalidateOnFileChange: result.invalidateOnFileChange,
            };
          }

          if (result.diagnostics) {
            let errorDiagnostic = errorToDiagnostic(
              new ThrowableDiagnostic({diagnostic: result.diagnostics}),
              resolver.name,
            );
            diagnostics.push(...errorDiagnostic);
          }
        }
      } catch (e) {
        // Add error to error map, we'll append these to the standard error if we can't resolve the asset
        let errorDiagnostic = errorToDiagnostic(e, resolver.name);
        if (Array.isArray(errorDiagnostic)) {
          diagnostics.push(...errorDiagnostic);
        } else {
          diagnostics.push(errorDiagnostic);
        }

        break;
      }
    }

    if (dep.isOptional) {
      return null;
    }

    let resolveFrom = dependency.resolveFrom ?? dependency.sourcePath;
    let dir =
      resolveFrom != null
        ? escapeMarkdown(relativePath(this.options.projectRoot, resolveFrom))
        : '';

    let specifier = escapeMarkdown(dependency.moduleSpecifier || '');

    // $FlowFixMe because of the err.code assignment
    let err = await this.getThrowableDiagnostic(
      dependency,
      `Failed to resolve '${specifier}' ${dir ? `from '${dir}'` : ''}`,
    );

    // Merge diagnostics
    err.diagnostics.push(...diagnostics);
    err.code = 'MODULE_NOT_FOUND';

    throw err;
  }
}<|MERGE_RESOLUTION|>--- conflicted
+++ resolved
@@ -74,19 +74,6 @@
       }
     }
 
-<<<<<<< HEAD
-  // ATLASSIAN: quick fix for https://product-fabric.atlassian.net/jira/software/projects/P2X/boards/431
-  // Ideal solution involves additional api to allow resolvers to set their own invalidations
-  if (
-    assetGroup != null &&
-    assetGroup.filePath.includes('node_modules') &&
-    options.lockFile != null
-  ) {
-    api.invalidateOnFileUpdate(options.lockFile);
-  }
-
-  return assetGroup;
-=======
     if (result.invalidateOnFileChange) {
       for (let filePath of result.invalidateOnFileChange) {
         api.invalidateOnFileUpdate(filePath);
@@ -97,7 +84,6 @@
     api.invalidateOnFileDelete(result.assetGroup.filePath);
     return result.assetGroup;
   }
->>>>>>> 10df701f
 }
 
 type ResolverRunnerOpts = {|
