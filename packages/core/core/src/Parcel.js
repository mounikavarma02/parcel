--- conflicted
+++ resolved
@@ -33,14 +33,11 @@
 import {PromiseQueue} from '@parcel/utils';
 import ParcelConfig from './ParcelConfig';
 import logger from '@parcel/logger';
-<<<<<<< HEAD
 import Tracer from './Tracer';
-=======
 import RequestTracker, {getWatcherOptions} from './RequestTracker';
 import createAssetGraphRequest from './requests/AssetGraphRequest';
 import createValidationRequest from './requests/ValidationRequest';
 import {Disposable} from '@parcel/events';
->>>>>>> 10f4d326
 
 registerCoreWithSerializer();
 
@@ -58,11 +55,8 @@
   #initialOptions /*: InitialParcelOptions*/;
   #reporterRunner /*: ReporterRunner*/;
   #resolvedOptions /*: ?ParcelOptions*/ = null;
-<<<<<<< HEAD
   #tracer /*: Tracer */;
-=======
   #optionsRef /*: SharedReference */;
->>>>>>> 10f4d326
   #watchAbortController /*: AbortController*/;
   #watchQueue /*: PromiseQueue<?BuildEvent>*/ = new PromiseQueue<?BuildEvent>({
     maxConcurrent: 1,
@@ -115,23 +109,13 @@
       });
     }
 
-<<<<<<< HEAD
     this.#reporterRunner = new ReporterRunner({
       config: this.#config,
       options: resolvedOptions,
       workerFarm: this.#farm,
     });
     this.#tracer = new Tracer(report);
-
     let init = this.#tracer.createMeasurement('init');
-
-    // ? Should we have a dispose function on the Parcel class or should we create these references
-    //  - in run and watch and dispose at the end of run and in the unsubsribe function of watch
-    let {ref: optionsRef} = await this.#farm.createSharedReference(
-      resolvedOptions,
-    );
-    let {ref: configRef} = await this.#farm.createSharedReference(config);
-=======
     let {
       dispose: disposeOptions,
       ref: optionsRef,
@@ -151,7 +135,6 @@
       // Otherwise, when shutting down, end the entire farm we created.
       this.#disposable.add(() => this.#farm.end());
     }
->>>>>>> 10f4d326
 
     this.#watchEvents = new ValueEmitter();
     this.#disposable.add(() => this.#watchEvents.dispose());
@@ -243,16 +226,13 @@
     }
 
     if (this.#watcherCount === 0) {
-<<<<<<< HEAD
       if (!this.#initialized) {
-        await this.init();
+        await this._init();
       }
 
       let watchMeasurement = this.#tracer.createMeasurement(
         'getWatchSubscription',
       );
-=======
->>>>>>> 10f4d326
       this.#watcherSubscription = await this._getWatcherSubscription();
       await this.#reporterRunner.report({type: 'watchStart'});
       watchMeasurement.end();
@@ -309,29 +289,9 @@
       this.#reporterRunner.report({
         type: 'buildStart',
       });
-<<<<<<< HEAD
       let buildMeasurement = this.#tracer.createMeasurement(
-        'assetGraphBuilder.build',
+        'createAssetGraphRequest',
       );
-      let {assetGraph, changedAssets} = await this.#assetGraphBuilder.build(
-        signal,
-      );
-      buildMeasurement.end();
-      dumpGraphToGraphViz(assetGraph, 'MainAssetGraph');
-
-      let bundleMeasurement = this.#tracer.createMeasurement(
-        'bundlerRunner.bundle',
-      );
-      // $FlowFixMe Added in Flow 0.121.0 upgrade in #4381
-      let bundleGraph = await this.#bundlerRunner.bundle(assetGraph, {signal});
-      bundleMeasurement.end();
-      // $FlowFixMe Added in Flow 0.121.0 upgrade in #4381 (Windows only)
-      dumpGraphToGraphViz(bundleGraph._graph, 'BundleGraph');
-
-      await this.#tracer.wrap('packagerRunner.writeBundles', async () => {
-        await this.#packagerRunner.writeBundles(bundleGraph);
-      });
-=======
       let request = createAssetGraphRequest({
         name: 'Main',
         entries: nullthrows(this.#resolvedOptions).entries,
@@ -342,8 +302,12 @@
         changedAssets,
         assetRequests,
       } = await this.#requestTracker.runRequest(request);
+      buildMeasurement.end();
       dumpGraphToGraphViz(assetGraph, 'MainAssetGraph');
 
+      let bundleMeasurement = this.#tracer.createMeasurement(
+        'bundlerRunner.bundle',
+      );
       let [
         bundleGraph,
         serializedBundleGraph,
@@ -351,13 +315,15 @@
       ] = await this.#bundlerRunner.bundle(assetGraph, {
         signal,
       });
+      bundleMeasurement.end();
       dumpGraphToGraphViz(bundleGraph._graph, 'BundleGraph');
 
-      await this.#packagerRunner.writeBundles(
-        bundleGraph,
-        serializedBundleGraph,
-      );
->>>>>>> 10f4d326
+      await this.#tracer.wrap('packagerRunner.writeBundles', async () => {
+        await this.#packagerRunner.writeBundles(
+          bundleGraph,
+          serializedBundleGraph,
+        );
+      });
       assertSignalNotAborted(signal);
 
       let event = {
@@ -373,17 +339,15 @@
       };
 
       await this.#reporterRunner.report(event);
-<<<<<<< HEAD
-
       await this.#tracer.wrap('validate', async () => {
-        await this.#assetGraphBuilder.validate();
-      });
-=======
-      await this.#requestTracker.runRequest(
-        createValidationRequest({optionsRef: this.#optionsRef, assetRequests}),
-        {force: assetRequests.length > 0},
-      );
->>>>>>> 10f4d326
+        await this.#requestTracker.runRequest(
+          createValidationRequest({
+            optionsRef: this.#optionsRef,
+            assetRequests,
+          }),
+          {force: assetRequests.length > 0},
+        );
+      });
       return event;
     } catch (e) {
       if (e instanceof BuildAbortError) {
