--- conflicted
+++ resolved
@@ -40,24 +40,14 @@
     }
   },
   "dependencies": {
-<<<<<<< HEAD
-    "@parcel/diagnostic": "2.8.0",
-    "@parcel/fs": "2.8.0",
-    "@parcel/logger": "2.8.0",
-    "@parcel/types": "2.8.0",
-    "@parcel/utils": "2.8.0",
-    "@parcel/workers": "2.8.0",
-    "semver": "^5.7.1",
-    "sinon": "^7.3.1"
-=======
     "@parcel/diagnostic": "2.8.2",
     "@parcel/fs": "2.8.2",
     "@parcel/logger": "2.8.2",
     "@parcel/types": "2.8.2",
     "@parcel/utils": "2.8.2",
     "@parcel/workers": "2.8.2",
-    "semver": "^5.7.1"
->>>>>>> 723e8443
+    "semver": "^5.7.1",
+    "sinon": "^7.3.1"
   },
   "devDependencies": {
     "command-exists": "^1.2.6",
