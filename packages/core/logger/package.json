{
  "name": "@parcel/logger",
  "version": "2.8.2",
  "description": "Blazing fast, zero configuration web application bundler",
  "license": "MIT",
  "publishConfig": {
    "access": "public"
  },
  "funding": {
    "type": "opencollective",
    "url": "https://opencollective.com/parcel"
  },
  "repository": {
    "type": "git",
    "url": "https://github.com/parcel-bundler/parcel.git"
  },
  "main": "lib/Logger.js",
  "source": "src/Logger.js",
  "engines": {
    "node": ">= 12.0.0"
  },
  "dependencies": {
<<<<<<< HEAD
    "@parcel/diagnostic": "2.8.0",
    "@parcel/events": "2.8.0",
    "sinon": "^7.3.1"
=======
    "@parcel/diagnostic": "2.8.2",
    "@parcel/events": "2.8.2"
>>>>>>> 723e8443
  }
}<|MERGE_RESOLUTION|>--- conflicted
+++ resolved
@@ -20,13 +20,8 @@
     "node": ">= 12.0.0"
   },
   "dependencies": {
-<<<<<<< HEAD
-    "@parcel/diagnostic": "2.8.0",
-    "@parcel/events": "2.8.0",
+    "@parcel/diagnostic": "2.8.2",
+    "@parcel/events": "2.8.2",
     "sinon": "^7.3.1"
-=======
-    "@parcel/diagnostic": "2.8.2",
-    "@parcel/events": "2.8.2"
->>>>>>> 723e8443
   }
 }