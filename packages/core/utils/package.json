--- conflicted
+++ resolved
@@ -17,18 +17,11 @@
   },
   "dependencies": {
     "@iarna/toml": "^2.2.0",
-<<<<<<< HEAD
     "@parcel/codeframe": "^2.0.0-frontbucket.10",
     "@parcel/diagnostic": "^2.0.0-frontbucket.12",
     "@parcel/logger": "^2.0.0-frontbucket.14",
     "@parcel/markdown-ansi": "^2.0.0-frontbucket.11",
-=======
-    "@parcel/codeframe": "^2.0.0-alpha.3.1",
-    "@parcel/diagnostic": "^2.0.0-alpha.3.1",
-    "@parcel/logger": "^2.0.0-alpha.3.1",
-    "@parcel/markdown-ansi": "^2.0.0-alpha.3.1",
     "@parcel/source-map": "2.0.0-alpha.4.9",
->>>>>>> 619cbafb
     "ansi-html": "^0.0.7",
     "chalk": "^2.4.2",
     "clone": "^2.1.1",
