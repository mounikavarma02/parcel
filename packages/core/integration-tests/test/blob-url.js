--- conflicted
+++ resolved
@@ -3,11 +3,6 @@
 import assert from 'assert';
 import path from 'path';
 import {bundle, distDir, outputFS} from '@parcel/test-utils';
-<<<<<<< HEAD
-
-const config = path.join(__dirname, '/integration/blob-url/.parcelrc');
-=======
->>>>>>> 796e1798
 
 describe('blob urls', () => {
   it('should inline compiled content as a blob url with `blob-url:*` imports', async () => {
