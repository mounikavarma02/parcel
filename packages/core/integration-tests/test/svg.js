import assert from 'assert';
import {bundle, outputFS} from '@parcel/test-utils';
import path from 'path';

describe('svg', function() {
  it('should minify SVG bundles', async function() {
    let b = await bundle(path.join(__dirname, '/integration/svg/index.html'), {
      defaultTargetOptions: {
        shouldOptimize: true,
      },
    });

    let file = await outputFS.readFile(
      b.getBundles().find(b => b.type === 'svg').filePath,
      'utf-8',
    );
    assert(!file.includes('inkscape'));
  });

  it('support SVGO config files', async function() {
    let b = await bundle(
      path.join(__dirname, '/integration/svgo-config/index.html'),
      {
        defaultTargetOptions: {
          shouldOptimize: true,
        },
      },
    );

    let file = await outputFS.readFile(
      b.getBundles().find(b => b.type === 'svg').filePath,
      'utf-8',
    );
    assert(!file.includes('inkscape'));
    assert(file.includes('comment'));
  });

<<<<<<< HEAD
  // ATLASSIAN modification: skip as this conflicts with our default config
  it.skip('should support transforming SVGs to react components', async function() {
    await bundle(path.join(__dirname, '/integration/svg/index.js'), {
=======
  it('should support transforming SVGs to react components', async function() {
    let b = await bundle(path.join(__dirname, '/integration/svg/react.js'), {
>>>>>>> 413a0936
      defaultConfig: path.join(
        __dirname,
        'integration/custom-configs/.parcelrc-svg',
      ),
    });

    let file = await outputFS.readFile(b.getBundles()[0].filePath, 'utf-8');
    assert(!file.includes('inkscape'));
    assert(file.includes('function SvgIcon'));
    assert(file.includes('_react.createElement("svg"'));
  });
});<|MERGE_RESOLUTION|>--- conflicted
+++ resolved
@@ -35,14 +35,8 @@
     assert(file.includes('comment'));
   });
 
-<<<<<<< HEAD
-  // ATLASSIAN modification: skip as this conflicts with our default config
-  it.skip('should support transforming SVGs to react components', async function() {
-    await bundle(path.join(__dirname, '/integration/svg/index.js'), {
-=======
   it('should support transforming SVGs to react components', async function() {
     let b = await bundle(path.join(__dirname, '/integration/svg/react.js'), {
->>>>>>> 413a0936
       defaultConfig: path.join(
         __dirname,
         'integration/custom-configs/.parcelrc-svg',
