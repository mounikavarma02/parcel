import assert from 'assert';
import path from 'path';
import {
  bundle as _bundle,
  bundler as _bundler,
  distDir,
  run,
  runBundle,
  outputFS,
  overlayFS,
  assertBundles,
  getNextBuild,
} from '@parcel/test-utils';

const bundle = (name, opts = {}) => _bundle(name, {scopeHoist: true, ...opts});

const bundler = (name, opts = {}) =>
  _bundler(name, {scopeHoist: true, ...opts});

describe('scope hoisting', function() {
  describe('es6', function() {
    it('supports default imports and exports of expressions', async function() {
      let b = await bundle(
        path.join(
          __dirname,
          '/integration/scope-hoisting/es6/default-export-expression/a.js',
        ),
      );

      let output = await run(b);
      assert.equal(output, 2);
    });

    it('supports default imports and exports of declarations', async function() {
      let b = await bundle(
        path.join(
          __dirname,
          '/integration/scope-hoisting/es6/default-export-declaration/a.js',
        ),
      );

      let output = await run(b);
      assert.equal(output, 2);
    });

    it('supports default imports and exports of anonymous declarations', async function() {
      let b = await bundle(
        path.join(
          __dirname,
          '/integration/scope-hoisting/es6/default-export-anonymous/a.js',
        ),
      );

      let output = await run(b);
      assert.equal(output, 2);
    });

    it('supports default imports and exports of variables', async function() {
      let b = await bundle(
        path.join(
          __dirname,
          '/integration/scope-hoisting/es6/default-export-variable/a.js',
        ),
      );

      let output = await run(b);
      assert.equal(output, 2);
    });

    it('supports named imports and exports of declarations', async function() {
      let b = await bundle(
        path.join(
          __dirname,
          '/integration/scope-hoisting/es6/named-export-declaration/a.js',
        ),
      );

      let output = await run(b);
      assert.equal(output, 2);
    });

    it('supports named imports and exports of variables', async function() {
      let b = await bundle(
        path.join(
          __dirname,
          '/integration/scope-hoisting/es6/named-export-variable/a.js',
        ),
      );

      let output = await run(b);
      assert.equal(output, 2);
    });

    it('supports renaming superclass identifiers', async function() {
      let b = await bundle(
        path.join(
          __dirname,
          '/integration/scope-hoisting/es6/rename-superclass/a.js',
        ),
      );
      let output = await run(b);
      assert.equal(output, 2);
    });

    it('supports renaming imports', async function() {
      let b = await bundle(
        path.join(
          __dirname,
          '/integration/scope-hoisting/es6/renamed-import/a.js',
        ),
      );

      let output = await run(b);
      assert.equal(output, 2);
    });

    it('supports renaming exports', async function() {
      let b = await bundle(
        path.join(
          __dirname,
          '/integration/scope-hoisting/es6/renamed-export/a.js',
        ),
      );

      let output = await run(b);
      assert.equal(output, 2);
    });

    it('supports importing a namespace of exported values', async function() {
      let b = await bundle(
        path.join(
          __dirname,
          '/integration/scope-hoisting/es6/import-namespace/a.js',
        ),
      );

      let output = await run(b);
      assert.equal(output, 2);
    });

    it('supports namespace imports of excluded assets (node_modules)', async function() {
      let b = await bundle(
        path.join(
          __dirname,
          '/integration/scope-hoisting/es6/import-namespace-external/a.js',
        ),
      );

      let contents = await outputFS.readFile(
        b.getBundles()[0].filePath,
        'utf8',
      );

      assert(contents.includes('require("lodash")'));

      let match = contents.match(
        /\$parcel\$exportWildcard\((\$[a-f0-9]+\$exports), _lodash\);/,
      );
      assert(match);
      let [, id] = match;
      assert(contents.includes(`default = ${id}.add(10, 2);`));

      let output = await run(b);
      assert.deepEqual(output.default, 12);
    });

    it('supports namespace imports of theoretically excluded reexporting assets (sideEffects: false)', async function() {
      let b = await bundle(
        path.join(
          __dirname,
          '/integration/scope-hoisting/es6/import-namespace-sideEffects/index.js',
        ),
      );

      let output = await run(b);
      assert.deepEqual(output, {Main: 'main', a: 'foo', b: 'bar'});
    });

    it('supports re-exporting all exports from another module', async function() {
      let b = await bundle(
        path.join(
          __dirname,
          '/integration/scope-hoisting/es6/re-export-all/a.js',
        ),
      );

      let output = await run(b);
      assert.equal(output, 6);
    });

    it('supports re-exporting all exports from multiple modules', async function() {
      let b = await bundle(
        path.join(
          __dirname,
          '/integration/scope-hoisting/es6/re-export-all-multiple/a.js',
        ),
      );

      let output = await run(b);
      assert.equal(output, 15);
    });

    it('can import from a different bundle via a re-export (1)', async function() {
      let b = await bundle(
        path.join(
          __dirname,
          '/integration/scope-hoisting/es6/re-export-bundle-boundary/index.js',
        ),
      );

      let output = await run(b);
      assert.deepEqual(output, ['operational', 'ui']);
    });

    it('can import from a different bundle via a re-export (sideEffects: false)', async function() {
      let b = await bundle(
        path.join(
          __dirname,
          '/integration/scope-hoisting/es6/re-export-bundle-boundary-side-effects/index.js',
        ),
      );

      let output = await run(b);
      assert.deepEqual(output, ['operational', 'ui']);
    });

    it('can import from a different bundle via a re-export (2)', async function() {
      let b = await bundle(
        path.join(
          __dirname,
          '/integration/scope-hoisting/es6/re-export-bundle-boundary2/index.js',
        ),
      );

      let output = await run(b);
      assert.deepEqual(output, ['foo', 'foo']);
    });

    it('can import from its own bundle with a split package', async function() {
      let b = await bundle(
        path.join(
          __dirname,
          '/integration/scope-hoisting/es6/re-export-bundle-boundary3/index.js',
        ),
      );

      let output = await run(b);
      assert.deepEqual(output, [['a', 'b'], 'themed']);
    });

    it('supports importing all exports re-exported from multiple modules deep', async function() {
      let b = await bundle(
        path.join(
          __dirname,
          '/integration/scope-hoisting/es6/import-multiple-wildcards/a.js',
        ),
      );

      let {foo, bar, baz, a, b: bb} = await run(b);
      assert.equal(foo + bar + baz + a + bb, 15);
    });

    it('supports re-exporting all exports from multiple modules deep', async function() {
      let b = await bundle(
        path.join(
          __dirname,
          '/integration/scope-hoisting/es6/re-export-multiple/a.js',
        ),
      );

      let output = await run(b);
      assert.equal(output, 7);
    });

    it('supports re-exporting individual named exports from another module', async function() {
      let b = await bundle(
        path.join(
          __dirname,
          '/integration/scope-hoisting/es6/re-export-named/a.js',
        ),
      );

      let output = await run(b);
      assert.equal(output, 3);
    });

    it('supports re-exporting default exports from another module', async function() {
      let b = await bundle(
        path.join(
          __dirname,
          '/integration/scope-hoisting/es6/re-export-default/a.js',
        ),
      );

      let output = await run(b);
      assert.equal(output, 3);
    });

    it('supports re-exporting a namespace from another module', async function() {
      let b = await bundle(
        path.join(
          __dirname,
          '/integration/scope-hoisting/es6/re-export-namespace/a.js',
        ),
      );

      let output = await run(b);
      assert.equal(output, 6);
    });

    it('supports re-exporting a namespace from another module (chained)', async function() {
      let b = await bundle(
        path.join(
          __dirname,
          '/integration/scope-hoisting/es6/re-export-namespace-chained/a.js',
        ),
      );

      let output = await run(b);
      assert.deepEqual(output, {
        Bar: {
          A: 1,
          B: 2,
        },
        Foo: {
          A: 1,
          B: 2,
        },
      });
    });

<<<<<<< HEAD
    // ATLASSIAN: Warn and return an empty object expression for unresolvable
    // imports.
    it.skip('excludes default when re-exporting a module', async function() {
=======
    it('has the correct order with namespace re-exports', async function() {
      let b = await bundle(
        path.join(
          __dirname,
          '/integration/scope-hoisting/es6/re-export-namespace-order/index.js',
        ),
      );

      let output = await run(b);
      assert.equal(output, Symbol.for('abc'));
    });

    it('excludes default when re-exporting a module', async function() {
>>>>>>> 014168ad
      let source = path.normalize(
        'integration/scope-hoisting/es6/re-export-exclude-default/a.js',
      );
      let message = `${path.normalize(
        'integration/scope-hoisting/es6/re-export-exclude-default/b.js',
      )} does not export 'default'`;
      await assert.rejects(() => bundle(path.join(__dirname, source)), {
        name: 'BuildError',
        message,
        diagnostics: [
          {
            message,
            origin: '@parcel/packager-js',
            filePath: source,
            language: 'js',
            codeFrame: {
              codeHighlights: [
                {
                  start: {
                    line: 1,
                    column: 8,
                  },
                  end: {
                    line: 1,
                    column: 8,
                  },
                },
              ],
            },
          },
        ],
      });
    });

    // ATLASSIAN: Warn and return an empty object expression for unresolvable
    // imports.
    it.skip('throws when reexporting a missing symbol', async function() {
      let source = path.normalize(
        'integration/scope-hoisting/es6/re-export-missing/a.js',
      );
      let message = `${path.normalize(
        'integration/scope-hoisting/es6/re-export-missing/c.js',
      )} does not export 'foo'`;
      await assert.rejects(() => bundle(path.join(__dirname, source)), {
        name: 'BuildError',
        message,
        diagnostics: [
          {
            message,
            origin: '@parcel/packager-js',
            filePath: path.normalize(
              'integration/scope-hoisting/es6/re-export-missing/b.js',
            ),
            language: 'js',
            codeFrame: {
              codeHighlights: [
                {
                  start: {
                    line: 1,
                    column: 9,
                  },
                  end: {
                    line: 1,
                    column: 11,
                  },
                },
              ],
            },
          },
        ],
      });
    });

    it('supports multiple exports of the same variable', async function() {
      let b = await bundle(
        path.join(
          __dirname,
          '/integration/scope-hoisting/es6/multi-export/a.js',
        ),
      );

      let output = await run(b);
      assert.equal(output, 6);
    });

    it('supports live bindings of named exports', async function() {
      let b = await bundle(
        path.join(
          __dirname,
          '/integration/scope-hoisting/es6/live-bindings/a.js',
        ),
      );

      let output = await run(b);
      assert.equal(output, 8);
    });

    it('supports dynamic import syntax for code splitting', async function() {
      let b = await bundle(
        path.join(
          __dirname,
          '/integration/scope-hoisting/es6/dynamic-import/a.js',
        ),
      );

      assert.equal(await run(b), 5);
    });

    it('supports nested dynamic imports', async function() {
      let b = await bundle(
        path.join(
          __dirname,
          '/integration/scope-hoisting/es6/dynamic-import-dynamic/a.js',
        ),
      );

      assert.equal(await run(b), 123);
    });

    it('supports named exports before the variable declaration', async function() {
      let b = await bundle(
        path.join(
          __dirname,
          '/integration/scope-hoisting/es6/export-before-declaration/a.js',
        ),
      );

      assert.deepEqual(await run(b), {x: 2});
    });

    it('should not export function arguments', async function() {
      let b = await bundle(
        path.join(
          __dirname,
          '/integration/scope-hoisting/es6/export-binding-identifiers/a.js',
        ),
      );

      let output = await run(b);
      assert.deepEqual(output, ['test']);
    });

    it('should default export globals', async function() {
      let b = await bundle(
        path.join(
          __dirname,
          '/integration/scope-hoisting/es6/export-default-global/a.js',
        ),
      );

      let Test = Symbol('Test');

      let output = await run(b, {Test});
      assert.strictEqual(output, Test);
    });

    it('should remove export named declaration without specifiers', async function() {
      let b = await bundle(
        path.join(
          __dirname,
          '/integration/scope-hoisting/es6/export-named-empty/a.js',
        ),
      );

      let content = await outputFS.readFile(b.getBundles()[0].filePath, 'utf8');
      assert(!/export\s*{\s*}\s*;/.test(content));

      let output = await run(b);
      assert.strictEqual(output, 2);
    });

    it('throws a meaningful error on undefined exports', async function() {
      let threw = false;
      try {
        await bundle(
          path.join(
            __dirname,
            '/integration/scope-hoisting/es6/export-undefined/a.js',
          ),
        );
      } catch (err) {
        threw = true;
        assert(
          err.diagnostics[0].message.includes(
            "Export 'Test' is not defined (1:8)",
          ),
        );
      }

      assert(threw);
    });

    it('supports import default CommonJS interop', async function() {
      let b = await bundle(
        path.join(
          __dirname,
          '/integration/scope-hoisting/es6/import-commonjs-default/a.js',
        ),
      );

      let dist = await outputFS.readFile(b.getBundles()[0].filePath, 'utf8');
      assert.equal(
        dist.match(/var \$[a-z0-9]+\$\$interop\$default =/g).length,
        2,
      );

      let output = await run(b);
      assert.deepEqual(output, 'foobar:foo:bar');
    });

    it('does not export reassigned CommonJS exports references', async function() {
      let b = await bundle(
        path.join(
          __dirname,
          '/integration/scope-hoisting/es6/commonjs-exports-reassign/a.js',
        ),
      );

      let dist = await outputFS.readFile(b.getBundles()[0].filePath, 'utf8');
      assert(/var \$[a-z0-9]+\$cjs_exports/.test(dist));

      let [foo, bExports] = await run(b);
      assert.equal(foo, 'foobar');
      assert.equal(typeof bExports, 'object');
    });

    it('supports import default CommonJS interop with dynamic imports', async function() {
      let b = await bundle(
        path.join(
          __dirname,
          '/integration/scope-hoisting/es6/dynamic-default-interop/a.js',
        ),
      );

      assert.deepEqual(await run(b), 6);
    });

    it('supports exporting an import', async function() {
      let b = await bundle(
        path.join(
          __dirname,
          '/integration/scope-hoisting/es6/re-export-var/a.js',
        ),
      );

      let output = await run(b);
      assert.deepEqual(output, 'foobar');
    });

    it('supports importing from a wrapped asset', async function() {
      let b = await bundle(
        path.join(
          __dirname,
          '/integration/scope-hoisting/es6/re-export-wrapped/a.js',
        ),
      );

      let output = await run(b);
      assert.deepEqual(output, ['a', true]);
    });

    it('supports importing from a wrapped asset with multiple bailouts', async function() {
      let b = await bundle(
        path.join(
          __dirname,
          '/integration/scope-hoisting/es6/re-export-wrapped-bailout/a.js',
        ),
      );

      let output = await run(b);
      assert.deepEqual(output, ['b', true]);
    });

    it('supports requiring a re-exported and renamed ES6 import', async function() {
      let b = await bundle(
        path.join(
          __dirname,
          '/integration/scope-hoisting/es6/re-export-renamed/a.js',
        ),
      );

      let output = await run(b);
      assert.deepEqual(output, 'foobar');
    });

    it('supports simultaneous import and re-export of a symbol', async function() {
      let b = await bundle(
        path.join(
          __dirname,
          '/integration/scope-hoisting/es6/re-export-import/a.js',
        ),
      );

      let output = await run(b);
      assert.deepEqual(output, 4 * 123);
    });

    it('supports reexporting an asset from a shared bundle inside a shared bundle', async function() {
      let b = await bundle(
        path.join(
          __dirname,
          '/integration/scope-hoisting/es6/shared-bundle-reexport/*.html',
        ),
      );

      assertBundles(b, [
        {
          type: 'html',
          assets: ['index1.html'],
        },
        {
          type: 'js',
          assets: ['index1.js'],
        },
        {
          type: 'html',
          assets: ['index2.html'],
        },
        {
          type: 'js',
          assets: ['index2.js'],
        },
        {
          type: 'html',
          assets: ['index3.html'],
        },
        {
          type: 'js',
          assets: ['index3.js'],
        },
        {
          type: 'js',
          assets: ['a.js'],
        },
        {
          type: 'js',
          assets: ['b.js'],
        },
      ]);

      for (let bundle of b.getBundles().filter(b => b.type === 'html')) {
        let calls = [];
        await runBundle(b, bundle, {
          call(v) {
            calls.push(v);
          },
        });
        assert.equal(calls.length, 1);
        assert(calls[0].startsWith('abcabc'));
      }
    });

    it('supports optimizing away an unused ES6 re-export', async function() {
      let b = await bundle(
        path.join(
          __dirname,
          '/integration/scope-hoisting/es6/side-effects-re-exports/a.js',
        ),
      );

      let output = await run(b);
      assert.deepEqual(output, 123);
    });

    it('should not optimize away an unused ES6 re-export and an used import', async function() {
      let b = await bundle(
        path.join(
          __dirname,
          '/integration/scope-hoisting/es6/side-effects-re-exports-import/a.js',
        ),
      );

      let output = await run(b);
      assert.deepEqual(output, 123);
    });

    it('should handle sideEffects: false with namespace imports and re-exports correctly', async function() {
      let b = await bundle(
        path.join(
          __dirname,
          '/integration/scope-hoisting/es6/side-effects-re-exports-all/a.js',
        ),
      );

      let output = await run(b);
      assert.deepEqual(output, 16);
    });

    it('correctly handles ES6 re-exports in library mode entries', async function() {
      let b = await bundle(
        path.join(
          __dirname,
          '/integration/scope-hoisting/es6/side-effects-re-exports-library/a.js',
        ),
      );

      let contents = await outputFS.readFile(
        path.join(
          __dirname,
          '/integration/scope-hoisting/es6/side-effects-re-exports-library/build.js',
        ),
        'utf8',
      );
      assert(!contents.includes('console.log'));

      let output = await run(b);
      assert.deepEqual(output, {c1: 'foo'});
    });

    it('correctly updates deferred assets that are reexported', async function() {
      let testDir = path.join(
        __dirname,
        '/integration/scope-hoisting/es6/side-effects-update-deferred-reexported',
      );

      let b = bundler(path.join(testDir, 'index.js'), {
        inputFS: overlayFS,
        outputFS: overlayFS,
      });

      let subscription = await b.watch();

      let bundleEvent = await getNextBuild(b);
      assert(bundleEvent.type === 'buildSuccess');
      let output = await run(bundleEvent.bundleGraph);
      assert.deepEqual(output, '12345hello');

      await overlayFS.mkdirp(path.join(testDir, 'node_modules', 'foo'));
      await overlayFS.copyFile(
        path.join(testDir, 'node_modules', 'foo', 'foo_updated.js'),
        path.join(testDir, 'node_modules', 'foo', 'foo.js'),
      );

      bundleEvent = await getNextBuild(b);
      assert(bundleEvent.type === 'buildSuccess');
      output = await run(bundleEvent.bundleGraph);
      assert.deepEqual(output, '1234556789');

      await subscription.unsubscribe();
    });

    it('correctly updates deferred assets that are reexported and imported directly', async function() {
      let testDir = path.join(
        __dirname,
        '/integration/scope-hoisting/es6/side-effects-update-deferred-direct',
      );

      let b = bundler(path.join(testDir, 'index.js'), {
        inputFS: overlayFS,
        outputFS: overlayFS,
      });

      let subscription = await b.watch();

      let bundleEvent = await getNextBuild(b);
      assert(bundleEvent.type === 'buildSuccess');
      let output = await run(bundleEvent.bundleGraph);
      assert.deepEqual(output, '12345hello');

      await overlayFS.mkdirp(path.join(testDir, 'node_modules', 'foo'));
      await overlayFS.copyFile(
        path.join(testDir, 'node_modules', 'foo', 'foo_updated.js'),
        path.join(testDir, 'node_modules', 'foo', 'foo.js'),
      );

      bundleEvent = await getNextBuild(b);
      assert(bundleEvent.type === 'buildSuccess');
      output = await run(bundleEvent.bundleGraph);
      assert.deepEqual(output, '1234556789');

      await subscription.unsubscribe();
    });

    it('removes deferred reexports when imported from multiple asssets', async function() {
      let b = await bundle(
        path.join(
          __dirname,
          '/integration/scope-hoisting/es6/side-effects-re-exports-multiple/a.js',
        ),
      );

      let contents = await outputFS.readFile(
        b.getBundles()[0].filePath,
        'utf8',
      );

      assert(!contents.includes('$import$'));
      assert(contents.includes('= 1234;'));
      assert(!contents.includes('= 5678;'));

      let output = await run(b);
      assert.deepEqual(output, [1234, 1234]);
    });

    it('keeps side effects by default', async function() {
      let b = await bundle(
        path.join(
          __dirname,
          '/integration/scope-hoisting/es6/side-effects/a.js',
        ),
      );

      let called = false;
      let output = await run(b, {
        sideEffect: () => {
          called = true;
        },
      });

      assert(called, 'side effect not called');
      assert.deepEqual(output, 4);
    });

    it('supports the package.json sideEffects: false flag', async function() {
      let b = await bundle(
        path.join(
          __dirname,
          '/integration/scope-hoisting/es6/side-effects-false/a.js',
        ),
      );

      let called = false;
      let output = await run(b, {
        sideEffect: () => {
          called = true;
        },
      });

      assert(!called, 'side effect called');
      assert.deepEqual(output, 4);
    });

    it('concatenates in the correct order when re-exporting assets were excluded', async function() {
      let b = await bundle(
        path.join(
          __dirname,
          '/integration/scope-hoisting/es6/side-effects-false-order/index.js',
        ),
      );

      let contents = await outputFS.readFile(
        b.getBundles()[0].filePath,
        'utf8',
      );
      assert(/\s+class\s+/.test(contents));

      let called = false;
      let output = await run(b, {
        sideEffect: () => {
          called = true;
        },
      });

      assert(!called, 'side effect called');
      assert.strictEqual(output[0], 'a');
      assert.strictEqual(output[1], 'b');
      assert(new output[3]() instanceof output[2]);
    });

    it('supports wildcards with sideEffects: false', async function() {
      let b = await bundle(
        path.join(
          __dirname,
          '/integration/scope-hoisting/es6/side-effects-false-wildcards/a.js',
        ),
      );
      // let called = false;
      let output = await run(b, {
        sideEffect: () => {
          // called = true;
        },
      });

      // TODO (from PR #4385) - maybe comply to this once we have better symbol information?
      //assert(!called, 'side effect called');
      assert.deepEqual(output, 'bar');
    });

    it('correctly handles excluded and wrapped reexport assets with sideEffects: false', async function() {
      let b = await bundle(
        path.join(
          __dirname,
          '/integration/scope-hoisting/es6/side-effects-false-wrap-excluded/a.js',
        ),
      );
      let output = await run(b);

      assert.deepEqual(output, 4);
    });

    it('supports the package.json sideEffects flag with an array', async function() {
      let b = await bundle(
        path.join(
          __dirname,
          '/integration/scope-hoisting/es6/side-effects-array/a.js',
        ),
      );

      let calls = [];
      let output = await run(b, {
        sideEffect: caller => {
          calls.push(caller);
        },
      });

      assert(calls.toString() == 'foo', "side effect called for 'foo'");
      assert.deepEqual(output, 4);
    });

    it('supports the package.json sideEffects: false flag with shared dependencies', async function() {
      let b = await bundle(
        path.join(
          __dirname,
          '/integration/scope-hoisting/es6/side-effects-false-duplicate/a.js',
        ),
      );

      let called = false;
      let output = await run(b, {
        sideEffect: () => {
          called = true;
        },
      });

      assert(!called, 'side effect called');
      assert.deepEqual(output, 6);
    });

    it('supports the package.json sideEffects: false flag with shared dependencies and code splitting', async function() {
      let b = await bundle(
        path.join(
          __dirname,
          '/integration/scope-hoisting/es6/side-effects-split/a.js',
        ),
      );

      assert.deepEqual(await run(b), 581);
    });

    it('missing exports should be replaced with an empty object', async function() {
      let b = await bundle(
        path.join(
          __dirname,
          '/integration/scope-hoisting/es6/empty-module/a.js',
        ),
      );

      let output = await run(b);
      assert.deepEqual(output, {b: {}});
    });

    it('supports importing a namespace from a commonjs module when code split', async function() {
      let b = await bundle(
        path.join(
          __dirname,
          '/integration/scope-hoisting/es6/import-namespace-commonjs/a.js',
        ),
      );

      assert.deepEqual(await run(b), 4);
    });

    it('supports importing a namespace from a wrapped module', async function() {
      let b = await bundle(
        path.join(
          __dirname,
          '/integration/scope-hoisting/es6/import-namespace-wrapped/a.js',
        ),
      );

      let contents = await outputFS.readFile(
        b.getBundles()[0].filePath,
        'utf8',
      );
      assert(!contents.includes('$parcel$exportWildcard'));

      let output = await run(b);
      assert.deepEqual(await output, 1);
    });

    it('supports importing a namespace from a transpiled CommonJS module', async function() {
      let b = await bundle(
        path.join(
          __dirname,
          '/integration/scope-hoisting/es6/import-namespace-commonjs-transpiled/a.js',
        ),
      );

      let output = await run(b);
      assert.deepEqual(await output, {
        bar: 3,
        foo: 1,
      });
    });

    it('removes unused exports', async function() {
      let b = await bundle(
        path.join(
          __dirname,
          '/integration/scope-hoisting/es6/tree-shaking/a.js',
        ),
      );

      let output = await run(b);
      assert.deepEqual(output, 2);

      let contents = await outputFS.readFile(
        b.getBundles()[0].filePath,
        'utf8',
      );
      assert(contents.includes('foo'));
      assert(!contents.includes('bar'));
    });

    it('removes unused function exports when minified', async function() {
      let b = await bundle(
        path.join(
          __dirname,
          '/integration/scope-hoisting/es6/tree-shaking-functions/a.js',
        ),
        {minify: true},
      );

      let output = await run(b);
      assert.deepEqual(output, 9);

      let contents = await outputFS.readFile(
        b.getBundles()[0].filePath,
        'utf8',
      );
      assert(/output=9/.test(contents));
      assert(!/.-./.test(contents));
    });

    it('removes unused transpiled classes using terser when minified', async function() {
      let b = await bundle(
        path.join(
          __dirname,
          '/integration/scope-hoisting/es6/tree-shaking-classes-babel/a.js',
        ),
        {minify: true},
      );

      let output = await run(b);
      assert.deepEqual(output, 3);

      let contents = await outputFS.readFile(
        b.getBundles()[0].filePath,
        'utf8',
      );
      assert(!contents.includes('method'));
    });

    it('keeps member expression with computed properties that are variables', async function() {
      let b = await bundle(
        path.join(
          __dirname,
          '/integration/scope-hoisting/es6/tree-shaking-export-computed-prop/a.js',
        ),
        {minify: true},
      );

      let output = await run(b);
      assert.strictEqual(output[0], true);
      assert.strictEqual(typeof output[1], 'undefined');
      assert.strictEqual(output[2], true);
      assert.strictEqual(typeof output[3], 'undefined');
    });

    it('removes functions that increment variables in object properties', async function() {
      let b = await bundle(
        path.join(
          __dirname,
          '/integration/scope-hoisting/es6/tree-shaking-increment-object/a.js',
        ),
        {minify: true},
      );

      let content = await outputFS.readFile(b.getBundles()[0].filePath, 'utf8');
      assert(!content.includes('++'));

      await run(b);
    });

    it('support exporting a ES6 module exported as CommonJS', async function() {
      let b = await bundle(
        path.join(
          __dirname,
          '/integration/scope-hoisting/es6/re-export-commonjs/a.js',
        ),
      );

      let output = await run(b);
      assert.deepEqual(output, 'foo');
    });

    it('should support named imports on wrapped modules', async function() {
      let b = await bundle(
        path.join(
          __dirname,
          '/integration/scope-hoisting/es6/import-wrapped/a.js',
        ),
      );

      let output = await run(b);
      assert.deepEqual(output, 'bar');
    });

    it('should insert esModule flag for interop for async (or shared) bundles', async function() {
      let b = await bundle(
        path.join(
          __dirname,
          '/integration/scope-hoisting/es6/interop-async/index.html',
        ),
      );

      let output = await run(b);
      assert.deepEqual(output, ['client', 'client', 'viewer']);
    });

    it('should support the jsx pragma', async function() {
      let b = await bundle(
        path.join(__dirname, '/integration/scope-hoisting/es6/jsx-pragma/a.js'),
      );

      let output = await run(b);
      assert.deepEqual(output, {
        children: 'Test',
        props: null,
        type: 'span',
      });
    });

    it('should not nameclash with internal variables', async function() {
      let b = await bundle(
        path.join(__dirname, '/integration/scope-hoisting/es6/name-clash/a.js'),
      );

      let output = await run(b);
      assert.deepEqual(output, 'bar');
    });

    it('should shake pure property assignments', async function() {
      let b = await bundle(
        path.join(
          __dirname,
          '/integration/scope-hoisting/es6/pure-assignment/a.js',
        ),
      );

      let output = await run(b);
      assert.deepEqual(output, 2);

      let contents = await outputFS.readFile(
        b.getBundles()[0].filePath,
        'utf8',
      );
      assert(!contents.includes('exports.bar ='));
    });

    it('should correctly rename references to default exported classes', async function() {
      let b = await bundle(
        path.join(
          __dirname,
          '/integration/scope-hoisting/es6/default-export-class-rename/a.js',
        ),
      );

      let output = await run(b);
      assert.deepEqual(output.foo, 'bar');
    });

    it('should correctly rename references to a class in the class body', async function() {
      let b = await bundle(
        path.join(
          __dirname,
          '/integration/scope-hoisting/es6/class-selfreference/a.js',
        ),
      );
      let output = await run(b);
      assert.deepEqual(output.foo, 'bar');
    });

    it('does not tree-shake assignments to unknown objects', async () => {
      let b = await bundle(
        path.join(
          __dirname,
          '/integration/scope-hoisting/es6/tree-shaking-no-unknown-objects/index.js',
        ),
      );

      assert.equal(await run(b), 42);
    });

    it('can conditionally reference an imported symbol and unconditionally reference it', async function() {
      let b = await bundle(
        path.join(
          __dirname,
          '/integration/scope-hoisting/es6/conditional-import-reference/index.js',
        ),
      );

      let output = await run(b);
      assert.equal(output, 'hello');
    });

    it('can conditionally reference an imported symbol from another bundle in a case clause', async () => {
      let b = await bundle(
        path.join(
          __dirname,
          '/integration/scope-hoisting/es6/async-interop-conditional/index.js',
        ),
      );

      let output = await run(b);
      assert.equal(await output, 42);
    });
  });

  describe('commonjs', function() {
    it('supports require of commonjs modules', async function() {
      let b = await bundle(
        path.join(
          __dirname,
          '/integration/scope-hoisting/commonjs/require/a.js',
        ),
      );

      let output = await run(b);
      assert.equal(output, 2);
    });

    it('concats commonjs modules in the correct order', async function() {
      let b = await bundle(
        path.join(
          __dirname,
          '/integration/scope-hoisting/commonjs/concat-order/a.js',
        ),
      );

      let output = await run(b);
      assert.equal(output, 2);
    });

    it('supports default imports of commonjs modules', async function() {
      let b = await bundle(
        path.join(
          __dirname,
          '/integration/scope-hoisting/commonjs/default-import/a.js',
        ),
      );

      let output = await run(b);
      assert.equal(output, 2);
    });

    it('concats modules with inserted globals in the correct order', async function() {
      let b = await bundle(
        path.join(
          __dirname,
          '/integration/scope-hoisting/commonjs/concat-order-globals/a.js',
        ),
      );

      let output = await run(b);
      assert.equal(output, 'foobar');
    });

    it('supports named imports of commonjs modules', async function() {
      let b = await bundle(
        path.join(
          __dirname,
          '/integration/scope-hoisting/commonjs/named-import/a.js',
        ),
      );

      let output = await run(b);
      assert.equal(output, 2);
    });

    it('supports namespace imports of commonjs modules', async function() {
      let b = await bundle(
        path.join(
          __dirname,
          '/integration/scope-hoisting/commonjs/import-namespace/a.js',
        ),
      );

      let output = await run(b);
      assert.equal(output, 2);
    });

    it('supports require of es6 default export of expressions', async function() {
      let b = await bundle(
        path.join(
          __dirname,
          '/integration/scope-hoisting/commonjs/require-default-export-expression/a.js',
        ),
      );

      let output = await run(b);
      assert.equal(output, 2);
    });

    it('supports require of es6 default export of declarations', async function() {
      let b = await bundle(
        path.join(
          __dirname,
          '/integration/scope-hoisting/commonjs/require-default-export-declaration/a.js',
        ),
      );

      let output = await run(b);
      assert.equal(output, 2);
    });

    it('supports require of es6 default export of variables', async function() {
      let b = await bundle(
        path.join(
          __dirname,
          '/integration/scope-hoisting/commonjs/require-default-export-variable/a.js',
        ),
      );

      let output = await run(b);
      assert.equal(output, 2);
    });

    it('supports require of es6 named export of declarations', async function() {
      let b = await bundle(
        path.join(
          __dirname,
          '/integration/scope-hoisting/commonjs/require-named-export-declaration/a.js',
        ),
      );

      let output = await run(b);
      assert.equal(output, 2);
    });

    it('supports require of es6 named export of variables', async function() {
      let b = await bundle(
        path.join(
          __dirname,
          '/integration/scope-hoisting/commonjs/require-named-export-variable/a.js',
        ),
      );

      let output = await run(b);
      assert.equal(output, 2);
    });

    it('supports require of es6 renamed exports', async function() {
      let b = await bundle(
        path.join(
          __dirname,
          '/integration/scope-hoisting/commonjs/require-renamed-export/a.js',
        ),
      );

      let output = await run(b);
      assert.equal(output, 2);
    });

    it('supports require of es6 module re-exporting all exports from another module', async function() {
      let b = await bundle(
        path.join(
          __dirname,
          '/integration/scope-hoisting/commonjs/require-re-export-all/a.js',
        ),
      );

      let output = await run(b);
      assert.equal(output, 6);
    });

    it('supports require of es6 module re-exporting all exports from multiple modules', async function() {
      let b = await bundle(
        path.join(
          __dirname,
          '/integration/scope-hoisting/commonjs/require-re-export-multiple/a.js',
        ),
      );

      let output = await run(b);
      assert.equal(output, 7);
    });

    it('supports re-exporting individual named exports from another module', async function() {
      let b = await bundle(
        path.join(
          __dirname,
          '/integration/scope-hoisting/commonjs/require-re-export-named/a.js',
        ),
      );

      let output = await run(b);
      assert.equal(output, 3);
    });

    it('supports re-exporting default exports from another module', async function() {
      let b = await bundle(
        path.join(
          __dirname,
          '/integration/scope-hoisting/commonjs/require-re-export-default/a.js',
        ),
      );

      let output = await run(b);
      assert.equal(output, 3);
    });

    it('supports re-exporting a namespace from another module', async function() {
      let b = await bundle(
        path.join(
          __dirname,
          '/integration/scope-hoisting/commonjs/require-re-export-namespace/a.js',
        ),
      );

      let output = await run(b);
      assert.equal(output, 6);
    });

    it('excludes default when re-exporting a module', async function() {
      let b = await bundle(
        path.join(
          __dirname,
          '/integration/scope-hoisting/commonjs/require-re-export-exclude-default/a.js',
        ),
      );

      let output = await run(b);
      assert.deepEqual(output, {foo: 3});
    });

    it('supports hybrid ES6 + commonjs modules', async function() {
      let b = await bundle(
        path.join(
          __dirname,
          '/integration/scope-hoisting/commonjs/es6-commonjs-hybrid/a.js',
        ),
      );

      let output = await run(b);
      assert.equal(output, 5);
    });

    it('inserts commonjs exports object in the right place', async function() {
      let b = await bundle(
        path.join(
          __dirname,
          '/integration/scope-hoisting/commonjs/export-order/a.js',
        ),
      );

      let output = await run(b);
      assert.equal(output, 5);
    });

    it('bails out exports access resolving if it is accessed freely (exports assign)', async function() {
      let b = await bundle(
        path.join(
          __dirname,
          '/integration/scope-hoisting/commonjs/exports-access-bailout/exports-assign.js',
        ),
      );

      let output = await run(b);
      assert.equal(output, 5);
    });

    it('bails out exports access resolving if it is accessed freely (exports define)', async function() {
      let b = await bundle(
        path.join(
          __dirname,
          '/integration/scope-hoisting/commonjs/exports-access-bailout/exports-define.js',
        ),
      );

      let output = await run(b);
      assert.equal(output, 5);
    });

    it('bails out exports access resolving if it is accessed freely (module.exports assign)', async function() {
      let b = await bundle(
        path.join(
          __dirname,
          '/integration/scope-hoisting/commonjs/exports-access-bailout/module-exports-assign.js',
        ),
      );

      let output = await run(b);
      assert.equal(output, 5);
    });

    it('bails out exports access resolving if it is accessed freely (module.exports define)', async function() {
      let b = await bundle(
        path.join(
          __dirname,
          '/integration/scope-hoisting/commonjs/exports-access-bailout/module-exports-define.js',
        ),
      );

      let output = await run(b);
      assert.equal(output, 5);
    });

    it('bails out imported exports access resolving if it is accessed freely (exports assign)', async function() {
      let b = await bundle(
        path.join(
          __dirname,
          '/integration/scope-hoisting/commonjs/exports-access-bailout/exports-assign-entry.js',
        ),
      );

      let output = await run(b);
      assert.equal(output, 5);
    });

    it('bails out imported exports access resolving if it is accessed freely (exports define)', async function() {
      let b = await bundle(
        path.join(
          __dirname,
          '/integration/scope-hoisting/commonjs/exports-access-bailout/exports-define-entry.js',
        ),
      );

      let output = await run(b);
      assert.equal(output, 5);
    });

    it('bails out imported exports access resolving if it is accessed freely (module.exports assign)', async function() {
      let b = await bundle(
        path.join(
          __dirname,
          '/integration/scope-hoisting/commonjs/exports-access-bailout/module-exports-assign-entry.js',
        ),
      );

      let output = await run(b);
      assert.equal(output, 5);
    });

    it('bails out imported exports access resolving if it is accessed freely (module.exports define)', async function() {
      let b = await bundle(
        path.join(
          __dirname,
          '/integration/scope-hoisting/commonjs/exports-access-bailout/module-exports-define-entry.js',
        ),
      );

      let output = await run(b);
      assert.equal(output, 5);
    });

    it('bails out imported exports access resolving if it is accessed freely (exports reexport)', async function() {
      let b = await bundle(
        path.join(
          __dirname,
          '/integration/scope-hoisting/commonjs/exports-access-bailout/exports-assign-reexport-entry.js',
        ),
      );

      let output = await run(b);
      assert.deepEqual(output, [5, 5]);
    });

    it('builds commonjs modules that assigns to exports before module.exports', async function() {
      let b = await bundle(
        path.join(
          __dirname,
          '/integration/scope-hoisting/commonjs/exports-before-module-exports/a.js',
        ),
      );

      let output = await run(b);
      assert.equal(output, 42);
    });

    it('builds commonjs modules that assigns to module.exports before exports', async function() {
      let b = await bundle(
        path.join(
          __dirname,
          '/integration/scope-hoisting/commonjs/module-exports-before-exports/a.js',
        ),
      );

      let output = await run(b);
      assert.equal(output, 42);
    });

    it("doesn't insert parcelRequire for missing non-js assets", async function() {
      let b = await bundle(
        path.join(
          __dirname,
          '/integration/scope-hoisting/commonjs/missing-non-js/a.js',
        ),
      );

      let output = await run(b);
      assert.equal(output, 27);
    });

    it('define exports in the outermost scope', async function() {
      let b = await bundle(
        path.join(
          __dirname,
          '/integration/scope-hoisting/commonjs/define-exports/a.js',
        ),
      );

      let output = await run(b);
      assert.equal(output, 'bar');
    });

    it('supports live bindings of named exports', async function() {
      let b = await bundle(
        path.join(
          __dirname,
          '/integration/scope-hoisting/commonjs/live-bindings/a.js',
        ),
      );

      let output = await run(b);
      assert.equal(output, 8);
    });

    it('should wrap modules that use eval in a function', async function() {
      let b = await bundle(
        path.join(
          __dirname,
          '/integration/scope-hoisting/commonjs/wrap-eval/a.js',
        ),
      );

      let output = await run(b);
      assert.equal(output, 4);
    });

    it('should wrap modules that have a top-level return', async function() {
      let b = await bundle(
        path.join(
          __dirname,
          '/integration/scope-hoisting/commonjs/wrap-return/a.js',
        ),
      );

      let output = await run(b);
      assert.equal(output, 2);
    });

    it('should hoist all vars in the scope', async function() {
      let b = await bundle(
        path.join(
          __dirname,
          '/integration/scope-hoisting/commonjs/wrap-var-hoisting/a.js',
        ),
      );

      let contents = await outputFS.readFile(
        b.getBundles()[0].filePath,
        'utf8',
      );

      assert(contents.split('f1_var').length - 1, 1);
      assert(contents.split('f2_var').length - 1, 1);
      assert(contents.split('f3_var').length - 1, 1);
      assert(contents.split('f4_var').length - 1, 1);
      assert(contents.split('c1_var').length - 1, 1);
      assert(contents.split('c2_var').length - 1, 1);
      assert(contents.split('BigIntSupported').length - 1, 4);
      assert(contents.split('inner_let').length - 1, 2);

      let output = await run(b);
      assert.equal(output, true);
    });

    it('should wrap modules that access `module` as a free variable', async function() {
      let b = await bundle(
        path.join(
          __dirname,
          '/integration/scope-hoisting/commonjs/wrap-module/a.js',
        ),
      );

      assert.deepEqual(await run(b), {exports: {foo: 2}});
    });

    it('should call init for wrapped modules when codesplitting', async function() {
      let b = await bundle(
        path.join(
          __dirname,
          '/integration/scope-hoisting/commonjs/wrap-module-codesplit/a.js',
        ),
      );

      assert.deepEqual(await run(b), 2);
    });

    it('should wrap modules that non-statically access `module`', async function() {
      let b = await bundle(
        path.join(
          __dirname,
          '/integration/scope-hoisting/commonjs/wrap-module-computed/a.js',
        ),
      );

      let output = await run(b);
      assert.deepEqual(output, {foo: 2});
    });

    it('should not rename function local variables according to global replacements', async function() {
      let b = await bundle(
        path.join(
          __dirname,
          '/integration/scope-hoisting/commonjs/keep-local-function-var/a.js',
        ),
      );

      let output = await run(b);
      assert.deepEqual(output, 'foo');
    });

    it('supports using this in arrow functions', async function() {
      let b = await bundle(
        path.join(
          __dirname,
          '/integration/scope-hoisting/commonjs/this-arrow-function/a.js',
        ),
      );

      let content = await outputFS.readFile(b.getBundles()[0].filePath, 'utf8');
      assert(content.includes('=>'));

      let output = await run(b);
      assert.strictEqual(output, 'Say other');
    });

    it('supports assigning to this as exports object', async function() {
      let b = await bundle(
        path.join(
          __dirname,
          '/integration/scope-hoisting/commonjs/this-reference/a.js',
        ),
      );

      let output = await run(b);
      assert.strictEqual(output, 2);
    });

    it('supports assigning to this as exports object in wrapped module', async function() {
      let b = await bundle(
        path.join(
          __dirname,
          '/integration/scope-hoisting/commonjs/this-reference-wrapped/a.js',
        ),
      );

      let output = await run(b);
      assert.strictEqual(output, 6);
    });

    it('support url imports in wrapped modules with interop', async function() {
      let b = await bundle(
        path.join(
          __dirname,
          '/integration/scope-hoisting/commonjs/wrap-interop-url-import/a.js',
        ),
      );

      assertBundles(b, [
        {
          type: 'js',
          assets: [
            'a.js',
            'b.js',
            'bundle-manifest.js',
            'bundle-url.js',
            'JSRuntime.js',
            'JSRuntime.js',
            'relative-path.js',
          ],
        },
        {
          type: 'txt',
          assets: ['data.txt'],
        },
      ]);

      let output = await run(b);
      assert(output.endsWith('.txt'));
    });

    // ATLASSIAN: Don't inline `require` as `'function'` -- this confuses
    // browserify-built bundles like Bitbucket connect-js.
    it.skip('supports module object properties', async function() {
      let b = await bundle(
        path.join(
          __dirname,
          '/integration/scope-hoisting/commonjs/module-object/a.js',
        ),
      );

      let entryBundle;
      b.traverseBundles((bundle, ctx, traversal) => {
        if (bundle.isEntry) {
          entryBundle = bundle;
          traversal.stop();
        }
      });
      let entryAsset = entryBundle.getMainEntry();

      // TODO: this test doesn't currently work in older browsers since babel
      // replaces the typeof calls before we can get to them.
      let output = await run(b);
      assert.equal(output.id, entryAsset.id);
      assert.equal(output.hot, null);
      assert.equal(output.moduleRequire, null);
      assert.equal(output.type, 'object');
      assert.deepEqual(output.exports, {});
      assert.equal(output.exportsType, 'object');
      assert.equal(output.require, 'function');
    });

    it("doesn't support require.resolve calls for included assets", async function() {
      let message =
        "`require.resolve` calls for bundled modules or bundled assets aren't supported with scope hoisting";
      let source = path.join(
        __dirname,
        '/integration/scope-hoisting/commonjs/require-resolve/a.js',
      );
      await assert.rejects(() => bundle(source), {
        name: 'BuildError',
        message,
        diagnostics: [
          {
            message,
            origin: '@parcel/packager-js',
            filePath: source,
            language: 'js',
            codeFrame: {
              codeHighlights: [
                {
                  start: {
                    line: 3,
                    column: 10,
                  },
                  end: {
                    line: 3,
                    column: 31,
                  },
                },
              ],
            },
          },
        ],
      });
    });

    it('supports mutations of the exports object by the importer', async function() {
      let b = await bundle(
        path.join(
          __dirname,
          '/integration/scope-hoisting/commonjs/mutated-exports-object-importer/index.js',
        ),
      );

      assert.deepEqual(await run(b), [43, {foo: 43}]);
    });

    it('supports mutations of the exports object by a different asset', async function() {
      let b = await bundle(
        path.join(
          __dirname,
          '/integration/scope-hoisting/commonjs/mutated-exports-object-different/index.js',
        ),
      );

      let contents = await outputFS.readFile(
        b.getBundles()[0].filePath,
        'utf8',
      );
      assert(!contents.includes('$exports'));
      assert.equal(await run(b), 43);
    });

    it('supports mutations of the exports object inside an expression', async function() {
      let b = await bundle(
        path.join(
          __dirname,
          '/integration/scope-hoisting/commonjs/mutated-exports-object-expression/index.js',
        ),
      );

      assert.deepEqual(await run(b), [{foo: 3}, 3, 3]);
    });

    it('supports require.resolve calls for excluded modules', async function() {
      let b = await bundle(
        path.join(
          __dirname,
          '/integration/scope-hoisting/commonjs/require-resolve-excluded/a.js',
        ),
      );

      let output = await run(b, {
        require: {
          resolve: () => 'my-resolved-fs',
        },
      });
      assert.deepEqual(output, 'my-resolved-fs');
    });

    it('supports requiring a re-exported ES6 import', async function() {
      let b = await bundle(
        path.join(
          __dirname,
          '/integration/scope-hoisting/commonjs/re-export-var/a.js',
        ),
      );

      let output = await run(b);
      assert.deepEqual(output, 'foobar');
    });

    it('supports object pattern requires', async function() {
      let b = await bundle(
        path.join(
          __dirname,
          '/integration/scope-hoisting/commonjs/object-pattern/a.js',
        ),
      );

      let output = await run(b);
      assert.deepEqual(output, 5);
    });

    it('eliminates CommonJS export object where possible', async function() {
      let b = await bundle(
        path.join(
          __dirname,
          '/integration/scope-hoisting/commonjs/eliminate-exports/a.js',
        ),
      );

      let output = await run(b);
      assert.deepEqual(output, 6);
    });

    it('supports multiple assignments in one line', async function() {
      let b = await bundle(
        path.join(
          __dirname,
          '/integration/scope-hoisting/commonjs/multi-assign/a.js',
        ),
      );

      let output = await run(b);
      assert.deepEqual(output, {foo: 2, bar: 2, baz: 2});
    });

    it('supports circular dependencies', async function() {
      let b = await bundle(
        path.join(
          __dirname,
          '/integration/scope-hoisting/commonjs/require-circular/a.js',
        ),
      );

      let output = await run(b);
      assert.equal(output, 'foo bar');
    });

    it('executes modules in the correct order', async function() {
      let b = await bundle(
        path.join(
          __dirname,
          '/integration/scope-hoisting/commonjs/require-execution-order/a.js',
        ),
      );

      let out = [];
      await run(b, {
        output(o) {
          out.push(o);
        },
      });

      assert.deepEqual(out, ['a', 'b', 'c', 'd']);
    });

    it('supports conditional requires', async function() {
      let b = await bundle(
        path.join(
          __dirname,
          '/integration/scope-hoisting/commonjs/require-conditional/a.js',
        ),
      );

      let out = [];
      await run(b, {
        b: false,
        output(o) {
          out.push(o);
        },
      });

      assert.deepEqual(out, ['a', 'd']);

      out = [];
      await run(b, {
        b: true,
        output(o) {
          out.push(o);
        },
      });

      assert.deepEqual(out, ['a', 'b', 'c', 'd']);
    });

    it('supports requires inside functions', async function() {
      let b = await bundle(
        path.join(
          __dirname,
          '/integration/scope-hoisting/commonjs/require-in-function/a.js',
        ),
      );

      let out = [];
      await run(b, {
        output(o) {
          out.push(o);
        },
      });

      assert.deepEqual(out, ['a', 'c', 'b']);
    });

    it('supports requires inside functions with es6 import side effects', async function() {
      let b = await bundle(
        path.join(
          __dirname,
          '/integration/scope-hoisting/commonjs/require-in-function-import/a.js',
        ),
      );

      let out = [];
      await run(b, {
        output(o) {
          out.push(o);
        },
      });

      assert.deepEqual(out, ['a', 'd', 'c', 'b']);
    });

    it('hoists import calls to the top', async function() {
      let b = await bundle(
        path.join(
          __dirname,
          '/integration/scope-hoisting/commonjs/require-in-function-import-hoist/a.js',
        ),
      );

      let out = [];
      await run(b, {
        output(o) {
          out.push(o);
        },
      });

      assert.deepEqual(out, ['a', 'd', 'c', 'b']);
    });

    it('supports requires inside functions with es6 re-export side effects', async function() {
      let b = await bundle(
        path.join(
          __dirname,
          '/integration/scope-hoisting/commonjs/require-in-function-reexport/a.js',
        ),
      );

      let out = [];
      await run(b, {
        output(o) {
          out.push(o);
        },
      });

      assert.deepEqual(out, ['a', 'd', 'c', 'b']);
    });

    it('can bundle the node stream module', async function() {
      let b = await bundle(
        path.join(
          __dirname,
          '/integration/scope-hoisting/commonjs/stream-module/a.js',
        ),
      );

      let res = await run(b);
      assert.equal(typeof res.Readable, 'function');
      assert.equal(typeof res.Writable, 'function');
      assert.equal(typeof res.Duplex, 'function');
    });

    it('missing exports should be replaced with an empty object', async function() {
      let b = await bundle(
        path.join(
          __dirname,
          '/integration/scope-hoisting/commonjs/empty-module/a.js',
        ),
      );

      let output = await run(b);
      assert.deepEqual(output, {b: {}});
    });

    it('removes unused exports', async function() {
      let b = await bundle(
        path.join(
          __dirname,
          '/integration/scope-hoisting/commonjs/tree-shaking/a.js',
        ),
      );

      let output = await run(b);
      assert.deepEqual(output, 2);

      let contents = await outputFS.readFile(
        b.getBundles()[0].filePath,
        'utf8',
      );
      assert(contents.includes('foo'));
      assert(!contents.includes('bar'));
    });

    it('supports removing an unused inline export with uglify minification', async function() {
      // Uglify does strange things to multiple assignments in a line.
      // See https://github.com/parcel-bundler/parcel/issues/1549
      let b = await bundle(
        path.join(
          __dirname,
          '/integration/scope-hoisting/commonjs/export-local/a.js',
        ),
        {minify: true},
      );

      let output = await run(b);
      assert.deepEqual(output, 3);
    });

    it('should support sideEffects: false', async function() {
      let b = await bundle(
        path.join(
          __dirname,
          '/integration/scope-hoisting/commonjs/side-effects-false/a.js',
        ),
      );

      let output = await run(b);
      assert.deepEqual(output, 9);
    });

    it('should support two aliases to the same module', async function() {
      let b = await bundle(
        path.join(
          __dirname,
          '/integration/scope-hoisting/commonjs/wrap-aliases/a.js',
        ),
      );

      let output = await run(b);
      assert.deepEqual(output, 42);
    });

    it('should support optional requires', async function() {
      let b = await bundle(
        path.join(
          __dirname,
          '/integration/scope-hoisting/commonjs/wrap-optional/a.js',
        ),
      );

      let output = await run(b);
      assert.deepEqual(output, 42);
    });

    it('should insert __esModule interop flag when importing from an ES module', async function() {
      let b = await bundle(
        path.join(
          __dirname,
          '/integration/scope-hoisting/commonjs/interop-require-es-module/a.js',
        ),
      );

      let output = await run(b);
      assert.equal(output.__esModule, true);
      assert.equal(output.default, 2);
    });

    it('should export the same values for interop shared modules in main and child bundle', async function() {
      let b = await bundle(
        path.join(
          __dirname,
          '/integration/scope-hoisting/commonjs/interop-require-es-module-code-split/main.js',
        ),
      );

      assert.equal(await run(b), 'bar:bar');
    });

    it('should export the same values for interop shared modules in main and child bundle if shared bundle is deep nested', async function() {
      let b = await bundle(
        path.join(
          __dirname,
          '/integration/scope-hoisting/commonjs/interop-require-es-module-code-split-intermediate/main.js',
        ),
      );

      assert.equal(await run(b), 'bar:bar');
    });

    it('should support assigning to exports from inside a function', async function() {
      let b = await bundle(
        path.join(
          __dirname,
          '/integration/scope-hoisting/commonjs/export-assign-scope/a.js',
        ),
      );

      let output = await run(b);
      assert.deepEqual(output, 2);
    });

    it('should also hoist inserted polyfills of globals', async function() {
      let b = await bundle(
        path.join(
          __dirname,
          '/integration/scope-hoisting/commonjs/globals-polyfills/a.js',
        ),
      );

      let output = await run(b);
      assert.equal(output, true);
    });

    it('should support wrapping array destructuring declarations', async function() {
      let b = await bundle(
        path.join(
          __dirname,
          '/integration/scope-hoisting/commonjs/wrap-destructuring-array/a.js',
        ),
      );

      let output = await run(b);
      assert.deepEqual(output, [1, 2]);
    });

    it('should support wrapping object destructuring declarations', async function() {
      let b = await bundle(
        path.join(
          __dirname,
          '/integration/scope-hoisting/commonjs/wrap-destructuring-object/a.js',
        ),
      );

      let output = await run(b);
      assert.deepEqual(output, [4, 2]);
    });

    it('does not tree-shake assignments to unknown objects', async () => {
      let b = await bundle(
        path.join(
          __dirname,
          '/integration/scope-hoisting/commonjs/tree-shaking-no-unknown-objects/index.js',
        ),
      );

      assert.equal(await run(b), 42);
    });

    it('can conditionally reference an imported symbol and unconditionally reference it', async function() {
      let b = await bundle(
        path.join(
          __dirname,
          '/integration/scope-hoisting/commonjs/conditional-import-reference/index.js',
        ),
      );

      let output = await run(b);
      assert.equal(output, 'hello');
    });
  });

  it('should not throw with JS included from HTML', async function() {
    let b = await bundle(
      path.join(__dirname, '/integration/html-js/index.html'),
    );

    assertBundles(b, [
      {
        name: 'index.html',
        assets: ['index.html'],
      },
      {
        type: 'js',
        assets: ['index.js'],
      },
    ]);

    let value = null;
    await run(b, {
      alert: v => (value = v),
    });
    assert.equal(value, 'Hi');
  });

  it('should not throw with JS dynamic imports included from HTML', async function() {
    let b = await bundle(
      path.join(__dirname, '/integration/html-js-dynamic/index.html'),
    );

    assertBundles(b, [
      {
        name: 'index.html',
        assets: ['index.html'],
      },
      {
        type: 'js',
        assets: [
          'bundle-url.js',
          'cacheLoader.js',
          'index.js',
          'js-loader.js',
          'JSRuntime.js',
          'bundle-manifest.js',
          'JSRuntime.js',
          'relative-path.js',
        ],
      },
      {
        type: 'js',
        assets: ['local.js'],
      },
    ]);

    let output = await run(b);
    assert.equal(typeof output, 'function');
    assert.equal(await output(), 'Imported: foobar');
  });

  it('should include the prelude in shared entry bundles', async function() {
    let b = await bundle(
      path.join(__dirname, '/integration/html-shared/index.html'),
    );

    assertBundles(b, [
      {
        name: 'index.html',
        assets: ['index.html'],
      },
      {
        type: 'js',
        assets: ['index.js'],
      },
      {
        name: 'iframe.html',
        assets: ['iframe.html'],
      },
      {
        type: 'js',
        assets: ['iframe.js'],
      },
      {
        type: 'js',
        assets: ['lodash.js'],
      },
    ]);

    let sharedBundle = b
      .getBundles()
      .sort((a, b) => b.stats.size - a.stats.size)[0];
    let contents = await outputFS.readFile(sharedBundle.filePath, 'utf8');
    assert(contents.includes(`parcelRequire =`));
  });

  it('does not include prelude if child bundles are isolated', async function() {
    let b = await bundle(
      path.join(__dirname, '/integration/worker-shared/index.js'),
    );

    let mainBundle = b.getBundles().find(b => b.name === 'index.js');
    let contents = await outputFS.readFile(mainBundle.filePath, 'utf8');
    assert(!contents.includes(`parcelRequire =`));
  });

  it.skip('should include prelude in shared worker bundles', async function() {
    let b = await bundle(
      path.join(__dirname, '/integration/worker-shared/index.js'),
    );

    let sharedBundle = b
      .getBundles()
      .sort((a, b) => b.stats.size - a.stats.size)
      .find(b => b.name !== 'index.js');
    let contents = await outputFS.readFile(sharedBundle.filePath, 'utf8');
    assert(contents.includes(`parcelRequire =`));

    let workerBundle = b.getBundles().find(b => b.name.startsWith('worker-b'));
    contents = await outputFS.readFile(workerBundle.filePath, 'utf8');
    assert(contents.includes(`importScripts("./${sharedBundle.name}")`));
  });

  // Mirrors the equivalent test in javascript.js
  it('should insert global variables when needed', async function() {
    let b = await bundle(
      path.join(__dirname, '/integration/globals/scope-hoisting.js'),
    );

    let output = await run(b);
    assert.deepEqual(output(), {
      dir: path.join(__dirname, '/integration/globals'),
      file: path.join(__dirname, '/integration/globals/index.js'),
      buf: Buffer.from('browser').toString('base64'),
      global: true,
    });
  });

  it('should be able to named import a reexported namespace in an async bundle', async function() {
    let b = await bundle(
      path.join(
        __dirname,
        '/integration/scope-hoisting/es6/async-named-import-ns-reexport/index.js',
      ),
    );

    assert.deepEqual(await run(b), [42, 42, 42, 42]);
  });

  it('should not remove a binding with a used AssignmentExpression', async function() {
    let b = await bundle(
      path.join(
        __dirname,
        '/integration/scope-hoisting/es6/used-assignmentexpression/a.js',
      ),
    );

    assert.strictEqual(await run(b), 3);
  });

  it('should wrap imports inside arrow functions', async function() {
    let b = await bundle(
      path.join(
        __dirname,
        '/integration/scope-hoisting/es6/wrap-import-arrowfunction/a.js',
      ),
    );

    let contents = await outputFS.readFile(
      b.getBundles().find(bundle => bundle.isEntry).filePath,
      'utf8',
    );
    assert(contents.includes('=>'));

    let calls = [];
    let output = await run(b, {
      sideEffect(id) {
        calls.push(id);
      },
    });
    assert.deepEqual(calls, []);
    assert.equal(typeof output, 'function');
    assert.deepEqual(await output(), {default: 1234});
    assert.deepEqual(calls, ['async']);
  });

  it('can static import and dynamic import in the same bundle without creating a new bundle', async () => {
    let b = await bundle(
      path.join(
        __dirname,
        '/integration/sync-async/same-bundle-scope-hoisting.js',
      ),
    );

    assertBundles(b, [
      {
        name: 'same-bundle-scope-hoisting.js',
        assets: [
          'same-bundle-scope-hoisting.js',
          'get-dep.js',
          'get-dep-2.js',
          'dep.js',
          'JSRuntime.js',
        ],
      },
    ]);

    assert.deepEqual(await await run(b), [42, 42, 42]);
  });

  it('can static import and dynamic import in the same bundle ancestry without creating a new bundle', async () => {
    let b = await bundle(
      path.join(
        __dirname,
        '/integration/sync-async/same-ancestry-scope-hoisting.js',
      ),
    );

    assertBundles(b, [
      {
        name: 'same-ancestry-scope-hoisting.js',
        assets: [
          'bundle-manifest.js',
          'bundle-url.js',
          'cacheLoader.js',
          'dep.js',
          'js-loader.js',
          'JSRuntime.js',
          'JSRuntime.js',
          'relative-path.js',
          'same-ancestry-scope-hoisting.js',
        ],
      },
      {
        assets: ['get-dep.js', 'JSRuntime.js'],
      },
    ]);

    assert.deepEqual(await run(b), [42, 42]);
  });

  it('can static import and dynamic import in the same bundle when another bundle requires async', async () => {
    let b = await bundle(
      [
        'same-bundle-scope-hoisting.js',
        'get-dep-scope-hoisting.js',
      ].map(entry => path.join(__dirname, '/integration/sync-async/', entry)),
    );

    assertBundles(b, [
      {
        assets: ['dep.js'],
      },
      {
        name: 'same-bundle-scope-hoisting.js',
        assets: [
          'same-bundle-scope-hoisting.js',
          'get-dep.js',
          'get-dep-2.js',
          'dep.js',
          'JSRuntime.js',
        ],
      },
      {
        name: 'get-dep-scope-hoisting.js',
        assets: [
          'bundle-manifest.js',
          'bundle-url.js',
          'cacheLoader.js',
          'get-dep-scope-hoisting.js',
          'js-loader.js',
          'JSRuntime.js',
          'JSRuntime.js',
          'relative-path.js',
        ],
      },
    ]);

    let bundles = b.getBundles();
    let sameBundle = bundles.find(
      b => b.name === 'same-bundle-scope-hoisting.js',
    );
    let getDep = bundles.find(b => b.name === 'get-dep-scope-hoisting.js');

    assert.deepEqual(await runBundle(b, sameBundle), [42, 42, 42]);
    assert.deepEqual(await runBundle(b, getDep), 42);
  });

  it("can share dependencies between a shared bundle and its sibling's descendants", async () => {
    let b = await bundle(
      path.join(
        __dirname,
        '/integration/shared-exports-for-sibling-descendant/scope-hoisting.js',
      ),
    );

    assertBundles(b, [
      {
        assets: ['wraps.js', 'lodash.js'],
      },
      {
        assets: ['a.js', 'JSRuntime.js'],
      },
      {
        assets: ['child.js', 'JSRuntime.js'],
      },
      {
        assets: ['grandchild.js'],
      },
      {
        assets: ['b.js'],
      },
      {
        name: 'scope-hoisting.js',
        assets: [
          'bundle-manifest.js',
          'bundle-url.js',
          'cacheLoader.js',
          'scope-hoisting.js',
          'js-loader.js',
          'JSRuntime.js',
          'JSRuntime.js',
          'JSRuntime.js',
          'relative-path.js',
        ],
      },
    ]);

    assert.deepEqual(await run(b), [3, 5]);
  });

  it('deduplicates shared sibling assets between bundle groups', async () => {
    let b = await bundle(
      path.join(__dirname, '/integration/shared-sibling-scope-hoist/index.js'),
    );

    assert.deepEqual(await run(b), ['a', 'b', 'c']);
  });

  it('can run an entry bundle whose entry asset is present in another bundle', async () => {
    let b = await bundle(
      ['index.js', 'value.js'].map(basename =>
        path.join(__dirname, '/integration/sync-entry-shared', basename),
      ),
      {targets: {main: {context: 'node', distDir}}},
    );

    assertBundles(b, [
      {
        name: 'index.js',
        assets: ['index.js', 'JSRuntime.js'],
      },
      {name: 'value.js', assets: ['value.js']},
      {assets: ['async.js']},
    ]);

    assert.equal(await (await run(b)).default, 43);
  });

  it('can run an async bundle whose entry asset is present in another bundle', async () => {
    let b = await bundle(
      path.join(__dirname, '/integration/async-entry-shared/scope-hoisting.js'),
    );

    assertBundles(b, [
      {
        name: 'scope-hoisting.js',
        assets: [
          'scope-hoisting.js',
          'bundle-manifest.js',
          'bundle-url.js',
          'cacheLoader.js',
          'js-loader.js',
          'JSRuntime.js',
          'JSRuntime.js',
          'JSRuntime.js',
          'relative-path.js',
        ],
      },
      {assets: ['value.js']},
      {assets: ['async.js']},
    ]);

    assert.deepEqual(await run(b), [42, 43]);
  });

  it('can run an async bundle that depends on a nonentry asset in a sibling', async () => {
    let b = await bundle(
      ['scope-hoisting.js', 'other-entry.js'].map(basename =>
        path.join(
          __dirname,
          '/integration/async-entry-shared-sibling',
          basename,
        ),
      ),
    );

    assertBundles(b, [
      {
        name: 'scope-hoisting.js',
        assets: [
          'scope-hoisting.js',
          'bundle-manifest.js',
          'bundle-url.js',
          'cacheLoader.js',
          'js-loader.js',
          'JSRuntime.js',
          'JSRuntime.js',
          'relative-path.js',
        ],
      },
      {
        name: 'other-entry.js',
        assets: [
          'other-entry.js',
          'bundle-manifest.js',
          'bundle-url.js',
          'cacheLoader.js',
          'js-loader.js',
          'JSRuntime.js',
          'JSRuntime.js',
          'relative-path.js',
        ],
      },
      {assets: ['a.js', 'value.js']},
      {assets: ['b.js']},
    ]);

    assert.deepEqual(await run(b), 43);
  });
});<|MERGE_RESOLUTION|>--- conflicted
+++ resolved
@@ -329,25 +329,21 @@
       });
     });
 
-<<<<<<< HEAD
+    it('has the correct order with namespace re-exports', async function() {
+      let b = await bundle(
+        path.join(
+          __dirname,
+          '/integration/scope-hoisting/es6/re-export-namespace-order/index.js',
+        ),
+      );
+
+      let output = await run(b);
+      assert.equal(output, Symbol.for('abc'));
+    });
+
     // ATLASSIAN: Warn and return an empty object expression for unresolvable
     // imports.
     it.skip('excludes default when re-exporting a module', async function() {
-=======
-    it('has the correct order with namespace re-exports', async function() {
-      let b = await bundle(
-        path.join(
-          __dirname,
-          '/integration/scope-hoisting/es6/re-export-namespace-order/index.js',
-        ),
-      );
-
-      let output = await run(b);
-      assert.equal(output, Symbol.for('abc'));
-    });
-
-    it('excludes default when re-exporting a module', async function() {
->>>>>>> 014168ad
       let source = path.normalize(
         'integration/scope-hoisting/es6/re-export-exclude-default/a.js',
       );
