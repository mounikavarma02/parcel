--- conflicted
+++ resolved
@@ -3,11 +3,6 @@
 export type {NodeId, ContentKey, Edge} from './types';
 export type {GraphOpts} from './Graph';
 export type {ContentGraphOpts, SerializedContentGraph} from './ContentGraph';
-<<<<<<< HEAD
-export {toNodeId, fromNodeId, ALL_EDGE_TYPES} from './types';
-export {default as Graph, mapVisitor} from './Graph';
-=======
 export {toNodeId, fromNodeId} from './types';
 export {default as Graph, ALL_EDGE_TYPES, mapVisitor} from './Graph';
->>>>>>> d2bc9c8e
 export {default as ContentGraph} from './ContentGraph';