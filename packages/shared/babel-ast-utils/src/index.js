// @flow strict-local

import type {
  AST,
  BaseAsset,
  PluginOptions,
  SourceLocation,
  FilePath,
} from '@parcel/types';
import type {
  SourceLocation as BabelSourceLocation,
  File as BabelNodeFile,
} from '@babel/types';

import path from 'path';
import {parse as babelParse, type ParserPlugin} from '@babel/parser';
import SourceMap from '@parcel/source-map';
import {relativeUrl} from '@parcel/utils';
import {traverseAll} from '@parcel/babylon-walk';
import {babelErrorEnhancer} from './babelErrorUtils';
// $FlowFixMe
import {generate as astringGenerate} from 'astring';
// $FlowFixMe
import {generator, expressionsPrecedence} from './generator';

export {babelErrorEnhancer};

export function remapAstLocations(ast: BabelNodeFile, map: SourceMap) {
  // remap ast to original mappings
  // This improves sourcemap accuracy and fixes sourcemaps when scope-hoisting
  traverseAll(ast.program, node => {
    if (node.loc) {
      if (node.loc?.start) {
        let mapping = map.findClosestMapping(
          node.loc.start.line,
          node.loc.start.column,
        );

        if (mapping?.original) {
          // $FlowFixMe
          node.loc.start.line = mapping.original.line;
          // $FlowFixMe
          node.loc.start.column = mapping.original.column;

          // $FlowFixMe
          let length = node.loc.end.column - node.loc.start.column;

          // $FlowFixMe
          node.loc.end.line = mapping.original.line;
          // $FlowFixMe
          node.loc.end.column = mapping.original.column + length;

          // $FlowFixMe
          node.loc.filename = mapping.source;
        } else {
          // Maintain null mappings?
          node.loc = null;
        }
      }
    }
  });
}

export async function parse({
  asset,
  code,
  options,
  // ATLASSIAN: allow additional plugins for the parser
  plugins: additionalPlugins = [],
}: {|
  asset: BaseAsset,
  code: string,
  options: PluginOptions,
  // ATLASSIAN: allow additional plugins for the parser
  plugins?: Array<ParserPlugin>,
|}): Promise<AST> {
  try {
<<<<<<< HEAD
    const plugins = [
      'exportDefaultFrom',
      'exportNamespaceFrom',
      'dynamicImport',
      // ATLASSIAN: allow additional plugins for the parser
      ...additionalPlugins,
    ];
    return {
      type: 'babel',
      version: '7.0.0',
      program: babelParse(code, {
        sourceFilename: relativeUrl(options.projectRoot, asset.filePath),
        allowReturnOutsideFunction: true,
        strictMode: false,
        sourceType: 'module',
        plugins,
      }),
=======
    let program = babelParse(code, {
      sourceFilename: relativeUrl(options.projectRoot, asset.filePath),
      allowReturnOutsideFunction: true,
      strictMode: false,
      sourceType: 'module',
    });

    let map = await asset.getMap();
    if (map) {
      remapAstLocations(program, map);
    }

    return {
      type: 'babel',
      version: '7.0.0',
      program,
>>>>>>> 11c576f4
    };
  } catch (e) {
    throw await babelErrorEnhancer(e, asset);
  }
}

// astring is ~50x faster than @babel/generator. We use it with a custom
// generator to handle the Babel AST differences from ESTree.
export function generateAST({
  ast,
  sourceFileName,
  sourceMaps,
  options,
}: {|
  ast: BabelNodeFile,
  sourceFileName?: FilePath,
  sourceMaps?: boolean,
  options: PluginOptions,
|}): {|content: string, map: SourceMap|} {
  let map = new SourceMap(options.projectRoot);
  let mappings = [];
  let generated = astringGenerate(ast.program, {
    generator,
    expressionsPrecedence,
    comments: true,
    sourceMap: sourceMaps
      ? {
          file: sourceFileName,
          addMapping(mapping) {
            // Copy the object because astring mutates it
            mappings.push({
              original: mapping.original,
              generated: {
                line: mapping.generated.line,
                column: mapping.generated.column,
              },
              name: mapping.name,
              source: mapping.source,
            });
          },
        }
      : null,
  });

  map.addIndexedMappings(mappings);

  return {
    content: generated,
    map,
  };
}

export async function generate({
  asset,
  ast,
  options,
}: {|
  asset: BaseAsset,
  ast: AST,
  options: PluginOptions,
|}): Promise<{|content: string, map: ?SourceMap|}> {
  let sourceFileName: string = relativeUrl(options.projectRoot, asset.filePath);
  let {content, map} = generateAST({
    ast: ast.program,
    sourceFileName,
    sourceMaps: !!asset.env.sourceMap,
    options,
  });

  let originalSourceMap = await asset.getMap();
  if (originalSourceMap) {
    // The babel AST already contains the correct mappings, but not the source contents.
    // We need to copy over the source contents from the original map.
    let sourcesContent = originalSourceMap.getSourcesContentMap();
    for (let filePath in sourcesContent) {
      let content = sourcesContent[filePath];
      if (content != null) {
        map.setSourceContent(filePath, content);
      }
    }
  }

  return {content, map};
}

export function convertBabelLoc(loc: ?BabelSourceLocation): ?SourceLocation {
  if (!loc) return null;
  let {filename, start, end} = loc;
  if (filename == null) return null;
  return {
    filePath: path.normalize(filename),
    start: {
      line: start.line,
      column: start.column + 1,
    },
    // - Babel's columns are exclusive, ours are inclusive (column - 1)
    // - Babel has 0-based columns, ours are 1-based (column + 1)
    // = +-0
    end: {
      line: end.line,
      column: end.column,
    },
  };
}<|MERGE_RESOLUTION|>--- conflicted
+++ resolved
@@ -75,7 +75,6 @@
   plugins?: Array<ParserPlugin>,
 |}): Promise<AST> {
   try {
-<<<<<<< HEAD
     const plugins = [
       'exportDefaultFrom',
       'exportNamespaceFrom',
@@ -83,22 +82,13 @@
       // ATLASSIAN: allow additional plugins for the parser
       ...additionalPlugins,
     ];
-    return {
-      type: 'babel',
-      version: '7.0.0',
-      program: babelParse(code, {
-        sourceFilename: relativeUrl(options.projectRoot, asset.filePath),
-        allowReturnOutsideFunction: true,
-        strictMode: false,
-        sourceType: 'module',
-        plugins,
-      }),
-=======
+
     let program = babelParse(code, {
       sourceFilename: relativeUrl(options.projectRoot, asset.filePath),
       allowReturnOutsideFunction: true,
       strictMode: false,
       sourceType: 'module',
+      plugins,
     });
 
     let map = await asset.getMap();
@@ -110,7 +100,6 @@
       type: 'babel',
       version: '7.0.0',
       program,
->>>>>>> 11c576f4
     };
   } catch (e) {
     throw await babelErrorEnhancer(e, asset);
