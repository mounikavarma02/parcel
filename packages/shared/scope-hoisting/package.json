--- conflicted
+++ resolved
@@ -21,16 +21,10 @@
     "@babel/template": "^7.2.2",
     "@babel/traverse": "^7.2.3",
     "@babel/types": "^7.3.3",
-<<<<<<< HEAD
     "@parcel/babylon-walk": "^2.0.0-frontbucket.1",
     "@parcel/diagnostic": "^2.0.0-frontbucket.12",
+    "@parcel/source-map": "^2.0.0-alpha.4.3",
     "@parcel/utils": "^2.0.0-frontbucket.16",
-=======
-    "@parcel/babylon-walk": "^2.0.0-alpha.3.1",
-    "@parcel/diagnostic": "^2.0.0-alpha.3.1",
-    "@parcel/source-map": "^2.0.0-alpha.4.3",
-    "@parcel/utils": "^2.0.0-alpha.3.1",
->>>>>>> c9c9b755
     "nullthrows": "^1.1.1"
   }
 }