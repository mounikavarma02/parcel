// @flow

import type {
  Asset,
  Bundle,
  BundleGraph,
  PluginOptions,
  Symbol,
} from '@parcel/types';
import type {ExternalModule, ExternalBundle} from './types';
import type {
  Expression,
  File,
  FunctionDeclaration,
  Identifier,
  LVal,
  ObjectProperty,
  Statement,
  StringLiteral,
  VariableDeclaration,
} from '@babel/types';
import type {NodePath} from '@babel/traverse';

import nullthrows from 'nullthrows';
import invariant from 'assert';
import {relative} from 'path';
import template from '@babel/template';
import * as t from '@babel/types';
import {
  isExpressionStatement,
  isIdentifier,
  isObjectPattern,
  isSequenceExpression,
  isStringLiteral,
} from '@babel/types';
import traverse from '@babel/traverse';
// import treeShake from './shake';
import {assertString, getName, getIdentifier, verifyScopeState} from './utils';
import OutputFormats from './formats/index.js';

const ESMODULE_TEMPLATE = template.statement<
  {|EXPORTS: Expression|},
  Statement,
>(`$parcel$defineInteropFlag(EXPORTS);`);
const DEFAULT_INTEROP_TEMPLATE = template.statement<
  {|
    NAME: LVal,
    MODULE: Expression,
  |},
  VariableDeclaration,
>('var NAME = $parcel$interopDefault(MODULE);');
const THROW_TEMPLATE = template.statement<{|MODULE: StringLiteral|}, Statement>(
  '$parcel$missingModule(MODULE);',
);
const REQUIRE_RESOLVE_CALL_TEMPLATE = template.expression<
  {|ID: StringLiteral|},
  Expression,
>('require.resolve(ID)');
const FAKE_INIT_TEMPLATE = template.statement<
  {|INIT: Identifier, EXPORTS: Identifier|},
  FunctionDeclaration,
>(`function INIT(){
  return EXPORTS;
}`);

export function link({
  bundle,
  bundleGraph,
  ast,
  options,
  wrappedAssets,
}: {|
  bundle: Bundle,
  bundleGraph: BundleGraph,
  ast: File,
  options: PluginOptions,
<<<<<<< HEAD
  wrappedAssets: Set<string>,
|}) {
=======
|}): {|ast: File, referencedAssets: Set<Asset>|} {
>>>>>>> cfbb9f3f
  let format = OutputFormats[bundle.env.outputFormat];
  let replacements: Map<Symbol, Symbol> = new Map();
  let imports: Map<Symbol, ?[Asset, Symbol]> = new Map();
  let assets: Map<string, Asset> = new Map();
  let exportsMap: Map<Symbol, Asset> = new Map();

  let importedFiles = new Map<string, ExternalModule | ExternalBundle>();
  let referencedAssets = new Set();

  // If building a library, the target is actually another bundler rather
  // than the final output that could be loaded in a browser. So, loader
  // runtimes are excluded, and instead we add imports into the entry bundle
  // of each bundle group pointing at the sibling bundles. These can be
  // picked up by another bundler later at which point runtimes will be added.
  if (bundle.env.isLibrary) {
    let bundles = bundleGraph.getSiblingBundles(bundle);
    for (let b of bundles) {
      importedFiles.set(nullthrows(b.filePath), {
        bundle: b,
        assets: new Set(),
      });
    }
  }

  // Build a mapping of all imported identifiers to replace.
  bundle.traverseAssets(asset => {
    assets.set(assertString(asset.meta.id), asset);
    exportsMap.set(assertString(asset.meta.exportsIdentifier), asset);

    for (let dep of bundleGraph.getDependencies(asset)) {
      let resolved = bundleGraph.getDependencyResolution(dep, bundle);

      // If the dependency was deferred, the `...$import$..` identifier needs to be removed.
      // If the dependency was excluded, it will be replaced by the output format at the very end.
      if (resolved || dep.isDeferred) {
        for (let [imported, local] of dep.symbols) {
          imports.set(local, resolved ? [resolved, imported] : null);
        }
      }
    }

    if (bundleGraph.isAssetReferencedByDependant(bundle, asset)) {
      referencedAssets.add(asset);
    }
  });

  function resolveSymbol(inputAsset, inputSymbol: Symbol, bundle) {
    let {asset, exportSymbol, symbol} = bundleGraph.resolveSymbol(
      inputAsset,
      inputSymbol,
      bundle,
    );
    if (asset.meta.resolveExportsBailedOut) {
      return {
        asset: asset,
        symbol: exportSymbol,
        identifier: undefined,
      };
    }

    let identifier = symbol;

    // If this is a wildcard import, resolve to the exports object.
    if (asset && exportSymbol === '*') {
      identifier = assertString(asset.meta.exportsIdentifier);
    }

    if (replacements && identifier && replacements.has(identifier)) {
      identifier = replacements.get(identifier);
    }

    return {asset: asset, symbol: exportSymbol, identifier};
  }

  // path is an Identifier like $id$import$foo that directly imports originalName from originalModule
  function replaceImportNode(originalModule, originalName, path) {
    let {asset: mod, symbol, identifier} = resolveSymbol(
      originalModule,
      originalName,
      bundle,
    );

    let node;
    if (identifier) {
      node = findSymbol(path, identifier);
    }

    // If the module is not in this bundle, create a `require` call for it.
    if (!node && (!mod.meta.id || !assets.has(assertString(mod.meta.id)))) {
      node = addBundleImport(mod, path);
      return node ? interop(mod, symbol, path, node) : null;
    }

    // If this is an ES6 module, throw an error if we cannot resolve the module
    if (!node && !mod.meta.isCommonJS && mod.meta.isES6Module) {
      let relativePath = relative(options.inputFS.cwd(), mod.filePath);
      // ATLASSIAN: Warn and return an empty object expression for unresolvable
      // imports.
      // TODO: Figure out why these identifiers are referenced.
      // eslint-disable-next-line no-console
      console.warn(`${relativePath} does not export '${symbol}'`);
      // throw new Error(`${relativePath} does not export '${symbol}'`);
      return t.objectExpression([]);
    }

    // If it is CommonJS, look for an exports object.
    if (!node && mod.meta.isCommonJS) {
      node = findSymbol(path, assertString(mod.meta.exportsIdentifier));
      if (!node) {
        return null;
      }

      return interop(mod, symbol, path, node);
    }

    return node;
  }

  function findSymbol(path, symbol) {
    if (symbol && replacements.has(symbol)) {
      symbol = replacements.get(symbol);
    }

    // if the symbol is in the scope there is no need to remap it
    if (symbol && path.scope.getProgramParent().hasBinding(symbol)) {
      return t.identifier(symbol);
    }

    return null;
  }

  function interop(mod, originalName, path, node) {
    // Handle interop for default imports of CommonJS modules.
    if (mod.meta.isCommonJS && originalName === 'default') {
      let name = getName(mod, '$interop$default');
      if (!path.scope.getBinding(name)) {
        // Hoist to the nearest path with the same scope as the exports is declared in
        let binding = path.scope.getBinding(
          assertString(mod.meta.exportsIdentifier),
        );
        let parent;
        if (binding) {
          parent = path.findParent(
            p => getScopeBefore(p) === binding.scope && p.isStatement(),
          );
        }

        if (!parent) {
          parent = path.getStatementParent();
        }

        let [decl] = parent.insertBefore(
          DEFAULT_INTEROP_TEMPLATE({
            NAME: t.identifier(name),
            MODULE: node,
          }),
        );

        if (binding) {
          binding.reference(
            decl.get<NodePath<Identifier>>('declarations.0.init'),
          );
        }

        getScopeBefore(parent).registerDeclaration(decl);
      }

      return t.identifier(name);
    }

    // if there is a CommonJS export return $id$exports.name
    if (originalName !== '*') {
      return t.memberExpression(node, t.identifier(originalName));
    }

    return node;
  }

  function getScopeBefore(path) {
    return path.isScope() ? path.parentPath.scope : path.scope;
  }

  function isUnusedValue(path) {
    let {parent} = path;
    return (
      isExpressionStatement(parent) ||
      (isSequenceExpression(parent) &&
        ((Array.isArray(path.container) &&
          path.key !== path.container.length - 1) ||
          isUnusedValue(path.parentPath)))
    );
  }

  function addExternalModule(path, dep) {
    // Find an existing import for this specifier, or create a new one.
    let importedFile = importedFiles.get(dep.moduleSpecifier);
    if (!importedFile) {
      importedFile = {
        source: dep.moduleSpecifier,
        specifiers: new Map(),
        isCommonJS: !!dep.meta.isCommonJS,
      };

      importedFiles.set(dep.moduleSpecifier, importedFile);
    }

    let programScope = path.scope.getProgramParent();

    invariant(importedFile.specifiers != null);
    let specifiers = importedFile.specifiers;

    // For each of the imported symbols, add to the list of imported specifiers.
    for (let [imported, symbol] of dep.symbols) {
      // If already imported, just add the already renamed variable to the mapping.
      let renamed = specifiers.get(imported);
      if (renamed) {
        replacements.set(symbol, renamed);
        continue;
      }

      renamed = replacements.get(symbol);
      if (!renamed) {
        // Rename the specifier to something nicer. Try to use the imported
        // name, except for default and namespace imports, and if the name is
        // already in scope.
        renamed = imported;
        if (imported === 'default' || imported === '*') {
          renamed = programScope.generateUid(dep.moduleSpecifier);
        } else if (
          programScope.hasBinding(imported) ||
          programScope.hasReference(imported)
        ) {
          renamed = programScope.generateUid(imported);
        }

        programScope.references[renamed] = true;
        replacements.set(symbol, renamed);
      }

      specifiers.set(imported, renamed);

      if (!programScope.hasOwnBinding(renamed)) {
        // add binding so we can track the scope
        let [decl] = programScope.path.unshiftContainer(
          'body',
          t.variableDeclaration('var', [
            t.variableDeclarator(t.identifier(renamed)),
          ]),
        );
        programScope.registerDeclaration(decl);
      }
    }

    return specifiers.get('*');
  }

  function addBundleImport(mod, path) {
    // Find the first bundle containing this asset, and create an import for it if needed.
    // An asset may be duplicated in multiple bundles, so try to find one that matches
    // the current environment if possible and fall back to the first one.
    let bundles = bundleGraph.findBundlesWithAsset(mod);
    let importedBundle =
      bundles.find(b => b.env.context === bundle.env.context) || bundles[0];
    let filePath = nullthrows(importedBundle.filePath);
    let imported = importedFiles.get(filePath);
    if (!imported) {
      imported = {
        bundle: importedBundle,
        assets: new Set(),
      };
      importedFiles.set(filePath, imported);
    }

    // If not unused, add the asset to the list of specifiers to import.
    if (!isUnusedValue(path) && mod.meta.exportsIdentifier) {
      invariant(imported.assets != null);
      imported.assets.add(mod);

      let initIdentifier = getIdentifier(mod, 'init');

      let program = path.scope.getProgramParent().path;
      if (!program.scope.hasOwnBinding(initIdentifier.name)) {
        // add binding so we can track the scope
        let [decl] = program.unshiftContainer('body', [
          t.variableDeclaration('var', [t.variableDeclarator(initIdentifier)]),
        ]);
        program.scope.registerDeclaration(decl);
      }

      return t.callExpression(initIdentifier, []);
    }
  }

  traverse(ast, {
    CallExpression(path) {
      let {arguments: args, callee} = path.node;
      if (!isIdentifier(callee)) {
        return;
      }

      // each require('module') call gets replaced with $parcel$require(id, 'module')
      if (callee.name === '$parcel$require') {
        let [id, source] = args;
        if (
          args.length !== 2 ||
          !isStringLiteral(id) ||
          !isStringLiteral(source)
        ) {
          throw new Error(
            'invariant: invalid signature, expected : $parcel$require(number, string)',
          );
        }

        let asset = nullthrows(assets.get(id.value));
        let dep = nullthrows(
          bundleGraph
            .getDependencies(asset)
            .find(dep => dep.moduleSpecifier === source.value),
        );

        let mod = bundleGraph.getDependencyResolution(dep, bundle);
        let node;

        if (!mod) {
          if (dep.isOptional) {
            path.replaceWith(
              THROW_TEMPLATE({MODULE: t.stringLiteral(source.value)}),
            );
          } else if (dep.isWeak && dep.isDeferred) {
            path.remove();
          } else {
            let name = addExternalModule(path, dep);
            if (isUnusedValue(path) || !name) {
              path.remove();
            } else {
              path.replaceWith(t.identifier(name));
            }
          }
        } else {
          if (mod.meta.id && assets.get(assertString(mod.meta.id))) {
            let name = assertString(mod.meta.exportsIdentifier);

            let isReferenced = bundleGraph.isAssetReferencedByDependant(
              bundle,
              mod,
            );
            let isValueUsed = !isUnusedValue(path);
            if (isValueUsed || isReferenced) {
              // Insert __esModule interop flag if the required module is an ES6 module with a default export.
              // This ensures that code generated by Babel and other tools works properly.
              const hasESModuleDefaultExport =
                mod.meta.isES6Module && mod.symbols.has('default');
              const isUsed = asset.meta.isCommonJS && hasESModuleDefaultExport;
              // TODO If referenced it might be used in another bundle, even though we don't know for sure. If not included but required, the code would throw so we insert it always for now. We should find out when it is required and exclude it if now.
              const mightBeUsed = isReferenced && hasESModuleDefaultExport;
              if (isUsed || mightBeUsed) {
                let binding = path.scope.getBinding(name);
                if (binding && !binding.path.getData('hasESModuleFlag')) {
                  if (binding.path.node.init) {
                    binding.path
                      .getStatementParent()
                      .insertAfter(
                        ESMODULE_TEMPLATE({EXPORTS: t.identifier(name)}),
                      );
                  }

                  for (let path of binding.constantViolations) {
                    path.insertAfter(
                      ESMODULE_TEMPLATE({EXPORTS: t.identifier(name)}),
                    );
                  }

                  binding.path.setData('hasESModuleFlag', true);
                }
              }
            }

            // We need to wrap the module in a function when a require
            // call happens inside a non top-level scope, e.g. in a
            // function, if statement, or conditional expression.
            if (wrappedAssets.has(mod.id)) {
              node = t.callExpression(getIdentifier(mod, 'init'), []);
            }
            // Replace with nothing if the require call's result is not used.
            else if (isValueUsed) {
              node = t.identifier(replacements.get(name) || name);
            }
          } else if (mod.type === 'js') {
            node = addBundleImport(mod, path);
          }

          if (node) {
            path.replaceWith(node);
          } else {
            path.remove();
          }
        }
      } else if (callee.name === '$parcel$require$resolve') {
        let [id, source] = args;
        if (
          args.length !== 2 ||
          !isStringLiteral(id) ||
          !isStringLiteral(source)
        ) {
          throw new Error(
            'invariant: invalid signature, expected : $parcel$require$resolve(number, string)',
          );
        }

        let mapped = nullthrows(assets.get(id.value));
        let dep = nullthrows(
          bundleGraph
            .getDependencies(mapped)
            .find(dep => dep.moduleSpecifier === source.value),
        );
        if (!bundleGraph.getDependencyResolution(dep, bundle)) {
          // was excluded from bundling (e.g. includeNodeModules = false)

          if (bundle.env.outputFormat !== 'commonjs') {
            // TODO add loc information once available
            throw new Error(
              "`require.resolve` calls for excluded assets are only supported with outputFormat = 'commonjs'",
            );
          }

          path.replaceWith(
            REQUIRE_RESOLVE_CALL_TEMPLATE({ID: t.stringLiteral(source.value)}),
          );
        } else {
          // TODO add loc information once available
          throw new Error(
            "`require.resolve` calls for bundled modules or bundled assets aren't supported with scope hoisting",
          );
        }
      }
    },
    VariableDeclarator: {
      exit(path) {
        // Replace references to declarations like `var x = require('x')`
        // with the final export identifier instead.
        // This allows us to potentially replace accesses to e.g. `x.foo` with
        // a variable like `$id$export$foo` later, avoiding the exports object altogether.
        let {id, init} = path.node;
        if (!isIdentifier(init)) {
          return;
        }

        let module = exportsMap.get(init.name);
        if (!module) {
          return;
        }

        let isGlobal = path.scope == path.scope.getProgramParent();

        // Replace patterns like `var {x} = require('y')` with e.g. `$id$export$x`.
        if (isObjectPattern(id)) {
          for (let p of path.get<Array<NodePath<ObjectProperty>>>(
            'id.properties',
          )) {
            let {computed, key, value} = p.node;
            if (computed || !isIdentifier(key) || !isIdentifier(value)) {
              continue;
            }

            let {identifier} = resolveSymbol(module, key.name);
            if (identifier) {
              replace(value.name, identifier, p);
              if (isGlobal) {
                replacements.set(value.name, identifier);
              }
            }
          }

          if (id.properties.length === 0) {
            path.remove();
          }
        } else if (isIdentifier(id)) {
          replace(id.name, init.name, path);
          if (isGlobal) {
            replacements.set(id.name, init.name);
          }
        }

        function replace(id, init, path) {
          let binding = nullthrows(path.scope.getBinding(id));
          if (!binding.constant) {
            return;
          }

          for (let ref of binding.referencePaths) {
            ref.replaceWith(t.identifier(init));
          }

          path.remove();
        }
      },
    },
    MemberExpression: {
      exit(path) {
        if (!path.isReferenced()) {
          return;
        }

        let {object, property, computed} = path.node;
        if (
          !(
            isIdentifier(object) &&
            ((isIdentifier(property) && !computed) || isStringLiteral(property))
          )
        ) {
          return;
        }

        let asset = exportsMap.get(object.name);
        if (!asset) {
          return;
        }

        // If it's a $id$exports.name expression.
        let name = isIdentifier(property) ? property.name : property.value;
        let {identifier} = resolveSymbol(asset, name);

        // Check if $id$export$name exists and if so, replace the node by it.
        if (identifier) {
          path.replaceWith(t.identifier(identifier));
        }
      },
    },
    ReferencedIdentifier(path) {
      let {name} = path.node;
      if (typeof name !== 'string') {
        return;
      }

      let replacement = replacements.get(name);
      if (replacement) {
        path.node.name = replacement;
      }

      if (imports.has(name)) {
        let node;
        let imported = imports.get(name);
        if (!imported) {
          // import was deferred
          node = t.objectExpression([]);
        } else {
          let [asset, symbol] = imported;
          node = replaceImportNode(asset, symbol, path);

          // If the export does not exist, replace with an empty object.
          if (!node) {
            node = t.objectExpression([]);
          }
        }
        path.replaceWith(node);
        return;
      }

      // If it's an undefined $id$exports identifier.
      if (exportsMap.has(name) && !path.scope.hasBinding(name)) {
        path.replaceWith(t.objectExpression([]));
      }
    },
    Program: {
      exit(path) {
        // Recrawl to get all bindings.
        path.scope.crawl();

        for (let file of importedFiles.values()) {
          if (file.bundle) {
            format.generateBundleImports(
              bundle,
              file.bundle,
              file.assets,
              path,
            );
          } else {
            format.generateExternalImport(bundle, file, path);
          }
        }

        if (process.env.PARCEL_BUILD_ENV !== 'production') {
          verifyScopeState(path.scope);
        }

        if (referencedAssets.size > 0) {
          // Insert fake init functions that will be imported in other bundles,
          // because `asset.meta.shouldWrap` isn't set in a packager if `asset` is
          // not in the current bundle.
          let decls = path.pushContainer(
            'body',
            ([...referencedAssets]: Array<Asset>)
              .filter(a => !wrappedAssets.has(a.id))
              .map(a => {
                return FAKE_INIT_TEMPLATE({
                  INIT: getIdentifier(a, 'init'),
                  EXPORTS: t.identifier(assertString(a.meta.exportsIdentifier)),
                });
              }),
          );
          for (let decl of decls) {
            path.scope.registerDeclaration(decl);
            let returnId = decl.get<NodePath<Identifier>>(
              'body.body.0.argument',
            );

            // TODO Somehow deferred/excluded assets are referenced, causing this function to
            // become `function $id$init() { return {}; }` (because of the ReferencedIdentifier visitor).
            // But a asset that isn't here should never be referenced in the first place.
            path.scope.getBinding(returnId.node.name)?.reference(returnId);
          }
        }

        // Generate exports
        // ATLASSIAN: Disable treeShaking for now. This is used below.
        // eslint-disable-next-line no-unused-vars
        let exported = format.generateExports(
          bundleGraph,
          bundle,
          referencedAssets,
          path,
          replacements,
          options,
        );

        // ATLASSIAN: Disable treeShaking for now.
        // if (process.env.PARCEL_BUILD_ENV !== 'production') {
        //   verifyScopeState(path.scope);
        // }
        // treeShake(path.scope, exported);
      },
    },
  });

  return {ast, referencedAssets};
}<|MERGE_RESOLUTION|>--- conflicted
+++ resolved
@@ -74,12 +74,8 @@
   bundleGraph: BundleGraph,
   ast: File,
   options: PluginOptions,
-<<<<<<< HEAD
   wrappedAssets: Set<string>,
-|}) {
-=======
 |}): {|ast: File, referencedAssets: Set<Asset>|} {
->>>>>>> cfbb9f3f
   let format = OutputFormats[bundle.env.outputFormat];
   let replacements: Map<Symbol, Symbol> = new Map();
   let imports: Map<Symbol, ?[Asset, Symbol]> = new Map();
