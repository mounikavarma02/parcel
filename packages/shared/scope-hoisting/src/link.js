--- conflicted
+++ resolved
@@ -180,23 +180,18 @@
 
     // If this is an ES6 module, throw an error if we cannot resolve the module
     if (!node && !mod.meta.isCommonJS && mod.meta.isES6Module) {
-<<<<<<< HEAD
-      let relativePath = relative(options.inputFS.cwd(), mod.filePath);
+      let relativePath = relative(options.projectRoot, mod.filePath);
       // ATLASSIAN: Warn and return an empty object expression for unresolvable
       // imports.
       // TODO: Figure out why these identifiers are referenced.
       // eslint-disable-next-line no-console
       console.warn(`${relativePath} does not export '${symbol}'`);
-      // throw new Error(`${relativePath} does not export '${symbol}'`);
+      // throw getThrowableDiagnosticForNode(
+      //   `${relativePath} does not export '${symbol}'`,
+      //   depLoc?.filePath ?? path.node.loc?.filename,
+      //   depLoc,
+      // );
       return t.objectExpression([]);
-=======
-      let relativePath = relative(options.projectRoot, mod.filePath);
-      throw getThrowableDiagnosticForNode(
-        `${relativePath} does not export '${symbol}'`,
-        depLoc?.filePath ?? path.node.loc?.filename,
-        depLoc,
-      );
->>>>>>> d29a741c
     }
 
     // If it is CommonJS, look for an exports object.
