--- conflicted
+++ resolved
@@ -50,31 +50,6 @@
     "@parcel/transformer-svg": "2.0.35"
   },
   "parcelDependencies": {
-<<<<<<< HEAD
-    "@parcel/optimizer-data-url": "2.0.0-frontbucket.44",
-    "@parcel/packager-raw-url": "2.0.0-frontbucket.21",
-    "@parcel/packager-ts": "2.0.0-frontbucket.41",
-    "@parcel/reporter-trace": "2.0.0-beta.1",
-    "@parcel/transformer-coffeescript": "2.0.0-frontbucket.44",
-    "@parcel/transformer-elm": "2.0.0-frontbucket.8",
-    "@parcel/transformer-glsl": "2.0.0-frontbucket.11",
-    "@parcel/transformer-graphql": "2.0.0-frontbucket.41",
-    "@parcel/transformer-image": "2.0.0-frontbucket.10",
-    "@parcel/transformer-inline-string": "2.0.0-frontbucket.41",
-    "@parcel/transformer-jsonld": "2.0.0-frontbucket.19",
-    "@parcel/transformer-less": "2.0.0-frontbucket.43",
-    "@parcel/transformer-mdx": "2.0.0-frontbucket.30",
-    "@parcel/transformer-pug": "2.0.0-frontbucket.41",
-    "@parcel/transformer-sass": "2.0.0-frontbucket.45",
-    "@parcel/transformer-stylus": "2.0.0-frontbucket.44",
-    "@parcel/transformer-sugarss": "2.0.0-frontbucket.41",
-    "@parcel/transformer-toml": "2.0.0-frontbucket.41",
-    "@parcel/transformer-typescript-types": "2.0.0-frontbucket.44",
-    "@parcel/transformer-vue": "2.0.0-frontbucket.11",
-    "@parcel/transformer-webmanifest": "2.0.0-beta.1",
-    "@parcel/transformer-workerize": "2.0.0-frontbucket.47",
-    "@parcel/transformer-yaml": "2.0.0-frontbucket.41"
-=======
     "@parcel/optimizer-data-url": "2.0.24",
     "@parcel/packager-raw-url": "2.0.24",
     "@parcel/packager-ts": "2.0.24",
@@ -98,7 +73,6 @@
     "@parcel/transformer-worklet": "2.0.24",
     "@parcel/transformer-xml": "2.0.24",
     "@parcel/transformer-yaml": "2.0.24"
->>>>>>> 1fcf4aa2
   },
   "peerDependencies": {
     "@parcel/core": "^2.0.24"
