{
  "name": "@parcel/config-webextension",
  "version": "2.0.11",
  "license": "MIT",
  "publishConfig": {
    "access": "public"
  },
  "funding": {
    "type": "opencollective",
    "url": "https://opencollective.com/parcel"
  },
  "repository": {
    "type": "git",
    "url": "https://github.com/parcel-bundler/parcel.git"
  },
  "main": "index.json",
  "dependencies": {
<<<<<<< HEAD
    "@parcel/config-default": "2.0.11",
    "@parcel/packager-raw-url": "2.0.11",
    "@parcel/transformer-webextension": "2.0.11"
=======
    "@parcel/config-default": "^2.0.0",
    "@parcel/packager-raw-url": "^2.0.0",
    "@parcel/transformer-raw": "^2.0.0",
    "@parcel/transformer-webextension": "^2.0.0"
>>>>>>> acb86e79
  }
}<|MERGE_RESOLUTION|>--- conflicted
+++ resolved
@@ -15,15 +15,9 @@
   },
   "main": "index.json",
   "dependencies": {
-<<<<<<< HEAD
     "@parcel/config-default": "2.0.11",
     "@parcel/packager-raw-url": "2.0.11",
+    "@parcel/transformer-raw": "2.0.11",
     "@parcel/transformer-webextension": "2.0.11"
-=======
-    "@parcel/config-default": "^2.0.0",
-    "@parcel/packager-raw-url": "^2.0.0",
-    "@parcel/transformer-raw": "^2.0.0",
-    "@parcel/transformer-webextension": "^2.0.0"
->>>>>>> acb86e79
   }
 }