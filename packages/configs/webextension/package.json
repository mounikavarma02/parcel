{
  "name": "@parcel/config-webextension",
<<<<<<< HEAD
  "version": "2.0.24",
=======
  "version": "2.5.0",
>>>>>>> 8cce1a1d
  "license": "MIT",
  "publishConfig": {
    "access": "public"
  },
  "funding": {
    "type": "opencollective",
    "url": "https://opencollective.com/parcel"
  },
  "repository": {
    "type": "git",
    "url": "https://github.com/parcel-bundler/parcel.git"
  },
  "main": "index.json",
  "dependencies": {
<<<<<<< HEAD
    "@parcel/config-default": "2.0.24",
    "@parcel/packager-raw-url": "2.0.24",
    "@parcel/packager-webextension": "2.0.24",
    "@parcel/runtime-webextension": "2.0.24",
    "@parcel/transformer-raw": "2.0.24",
    "@parcel/transformer-webextension": "2.0.24"
=======
    "@parcel/config-default": "2.5.0",
    "@parcel/packager-webextension": "2.5.0",
    "@parcel/runtime-webextension": "2.5.0",
    "@parcel/transformer-raw": "2.5.0",
    "@parcel/transformer-webextension": "2.5.0"
  },
  "peerDependencies": {
    "@parcel/core": "^2.5.0"
>>>>>>> 8cce1a1d
  }
}<|MERGE_RESOLUTION|>--- conflicted
+++ resolved
@@ -1,10 +1,6 @@
 {
   "name": "@parcel/config-webextension",
-<<<<<<< HEAD
   "version": "2.0.24",
-=======
-  "version": "2.5.0",
->>>>>>> 8cce1a1d
   "license": "MIT",
   "publishConfig": {
     "access": "public"
@@ -19,22 +15,14 @@
   },
   "main": "index.json",
   "dependencies": {
-<<<<<<< HEAD
     "@parcel/config-default": "2.0.24",
     "@parcel/packager-raw-url": "2.0.24",
     "@parcel/packager-webextension": "2.0.24",
     "@parcel/runtime-webextension": "2.0.24",
     "@parcel/transformer-raw": "2.0.24",
     "@parcel/transformer-webextension": "2.0.24"
-=======
-    "@parcel/config-default": "2.5.0",
-    "@parcel/packager-webextension": "2.5.0",
-    "@parcel/runtime-webextension": "2.5.0",
-    "@parcel/transformer-raw": "2.5.0",
-    "@parcel/transformer-webextension": "2.5.0"
   },
   "peerDependencies": {
     "@parcel/core": "^2.5.0"
->>>>>>> 8cce1a1d
   }
 }