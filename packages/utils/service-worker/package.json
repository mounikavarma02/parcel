{
  "name": "@parcel/service-worker",
<<<<<<< HEAD
  "version": "2.0.11",
=======
  "version": "2.0.1",
>>>>>>> 28b47e6b
  "license": "MIT",
  "publishConfig": {
    "access": "public"
  },
  "funding": {
    "type": "opencollective",
    "url": "https://opencollective.com/parcel"
  },
  "repository": {
    "type": "git",
    "url": "https://github.com/parcel-bundler/parcel.git"
  },
  "main": "service-worker.js",
  "types": "service-worker.d.ts",
  "sideEffects": false,
  "engines": {
    "node": ">= 12.0.0",
    "parcel": "^2.0.1"
  }
}<|MERGE_RESOLUTION|>--- conflicted
+++ resolved
@@ -1,10 +1,6 @@
 {
   "name": "@parcel/service-worker",
-<<<<<<< HEAD
   "version": "2.0.11",
-=======
-  "version": "2.0.1",
->>>>>>> 28b47e6b
   "license": "MIT",
   "publishConfig": {
     "access": "public"
