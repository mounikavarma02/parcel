/* eslint-disable no-console */
const fs = require('fs');
const glob = require('glob');
const path = require('path');
const {spawn, execSync} = require('child_process');

let release = process.argv.includes('--release');
build();

async function build() {
  if (process.platform === 'darwin') {
    setupMacBuild();
  }

  let packages = glob.sync('packages/*/*');
  for (let pkg of packages) {
    try {
      let pkgJSON = JSON.parse(fs.readFileSync(path.join(pkg, 'package.json')));
      if (!pkgJSON.napi) continue;
    } catch (err) {
      continue;
    }

    console.log(`Building ${pkg}...`);
    await new Promise((resolve, reject) => {
      let args = [release ? 'build-release' : 'build'];
      if (process.env.RUST_TARGET) {
        args.push('--target', process.env.RUST_TARGET);
      }

      let yarn = spawn('yarn', args, {
        stdio: 'inherit',
        cwd: pkg,
        shell: true,
      });

      yarn.on('error', reject);
      yarn.on('close', resolve);
    });
  }
}

// This forces Clang/LLVM to be used as a C compiler instead of GCC.
// This is necessary for cross-compilation for Apple Silicon in GitHub Actions.
function setupMacBuild() {
<<<<<<< HEAD
  let xcodeDir = execSync('xcode-select -p | head -1', {
    encoding: 'utf8',
  }).trim();
  let sysRoot = execSync('xcrun --sdk macosx --show-sdk-path', {
    encoding: 'utf8',
  }).trim();
  process.env.CC = `${xcodeDir}/Toolchains/XcodeDefault.xctoolchain/usr/bin/clang`;
  process.env.CXX = `${xcodeDir}/Toolchains/XcodeDefault.xctoolchain/usr/bin/clang++`;
=======
  process.env.CC = execSync('xcrun -f clang', {encoding: 'utf8'}).trim();
  process.env.CXX = execSync('xcrun -f clang++', {encoding: 'utf8'}).trim();

  let sysRoot = execSync('xcrun --sdk macosx --show-sdk-path', {
    encoding: 'utf8',
  }).trim();
>>>>>>> e63235f3
  process.env.CFLAGS = `-isysroot ${sysRoot} -isystem ${sysRoot}`;
}<|MERGE_RESOLUTION|>--- conflicted
+++ resolved
@@ -43,22 +43,11 @@
 // This forces Clang/LLVM to be used as a C compiler instead of GCC.
 // This is necessary for cross-compilation for Apple Silicon in GitHub Actions.
 function setupMacBuild() {
-<<<<<<< HEAD
-  let xcodeDir = execSync('xcode-select -p | head -1', {
-    encoding: 'utf8',
-  }).trim();
-  let sysRoot = execSync('xcrun --sdk macosx --show-sdk-path', {
-    encoding: 'utf8',
-  }).trim();
-  process.env.CC = `${xcodeDir}/Toolchains/XcodeDefault.xctoolchain/usr/bin/clang`;
-  process.env.CXX = `${xcodeDir}/Toolchains/XcodeDefault.xctoolchain/usr/bin/clang++`;
-=======
   process.env.CC = execSync('xcrun -f clang', {encoding: 'utf8'}).trim();
   process.env.CXX = execSync('xcrun -f clang++', {encoding: 'utf8'}).trim();
 
   let sysRoot = execSync('xcrun --sdk macosx --show-sdk-path', {
     encoding: 'utf8',
   }).trim();
->>>>>>> e63235f3
   process.env.CFLAGS = `-isysroot ${sysRoot} -isystem ${sysRoot}`;
 }